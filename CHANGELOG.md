# Changelog

All notable changes to this project will be documented in this file.

The format is based on [Keep a Changelog](http://keepachangelog.com/en/1.0.0/)
and this project adheres to [Semantic Versioning](http://semver.org/spec/v2.0.0.html).


## [Unreleased]

<<<<<<< HEAD
### Changed

- Simplified Patch class and updated patch script creation including adding nest creation for merge patch [#420](https://github.com/stac-utils/stac-fastapi-elasticsearch-opensearch/pull/420)
=======
- Added default environment variable `STAC_ITEM_LIMIT` to SFEOS for result limiting of returned items and STAC collections [#419](https://github.com/stac-utils/stac-fastapi-elasticsearch-opensearch/pull/419)
>>>>>>> ec928c01

## [v6.2.0] - 2025-08-27

### Added 

- Added comprehensive index management system with dynamic selection and insertion strategies for improved performance and scalability [#405](https://github.com/stac-utils/stac-fastapi-elasticsearch-opensearch/pull/405)
- Added `ENABLE_DATETIME_INDEX_FILTERING` environment variable to enable datetime-based index selection using collection IDs. When enabled, the system creates indexes with UUID-based names and manages them through time-based aliases. Default is `false`. [#405](https://github.com/stac-utils/stac-fastapi-elasticsearch-opensearch/pull/405)
- Added `DATETIME_INDEX_MAX_SIZE_GB` environment variable to set maximum size limit in GB for datetime-based indexes. When an index exceeds this size, a new time-partitioned index will be created. Note: add +20% to target size due to ES/OS compression. Default is `25` GB. Only applies when `ENABLE_DATETIME_INDEX_FILTERING` is enabled. [#405](https://github.com/stac-utils/stac-fastapi-elasticsearch-opensearch/pull/405)
- Added index operations system with unified interface for both Elasticsearch and OpenSearch [#405](https://github.com/stac-utils/stac-fastapi-elasticsearch-opensearch/pull/405):
  - `IndexOperations` class with common index creation and management methods
  - UUID-based physical index naming: `{prefix}_{collection-id}_{uuid4}`
  - Alias management: main collection alias, temporal aliases, and closed index aliases
  - Automatic alias updates when indexes reach size limits
- Added datetime-based index selection strategies with caching support [#405](https://github.com/stac-utils/stac-fastapi-elasticsearch-opensearch/pull/405):
  - `DatetimeBasedIndexSelector` for temporal filtering with intelligent caching
  - `IndexCacheManager` with configurable TTL-based cache expiration (default 1 hour)
  - `IndexAliasLoader` for alias management and cache refresh
  - `UnfilteredIndexSelector` as fallback for returning all available indexes
- Added index insertion strategies with automatic partitioning [#405](https://github.com/stac-utils/stac-fastapi-elasticsearch-opensearch/pull/405):
  - Simple insertion strategy (`SimpleIndexInserter`) for traditional single-index-per-collection approach
  - Datetime-based insertion strategy (`DatetimeIndexInserter`) with time-based partitioning
  - Automatic index size monitoring and splitting when limits exceeded
  - Handling of chronologically early data and bulk operations
- Added index management utilities [#405](https://github.com/stac-utils/stac-fastapi-elasticsearch-opensearch/pull/405):
  - `IndexSizeManager` for size monitoring and overflow handling with compression awareness
  - `DatetimeIndexManager` for datetime-based index operations and validation
  - Factory patterns (`IndexInsertionFactory`, `IndexSelectorFactory`) for strategy creation based on configuration

### Changed

- Added the Datetime-Based Index Management section to the Table of Contents in the readme, updating heading sizes to match the rest of the document [#418](https://github.com/stac-utils/stac-fastapi-elasticsearch-opensearch/pull/418)

## [v6.1.0] - 2025-07-24

### Added

- Added the ability to set timeout for Opensearch and Elasticsearch clients by setting the environmental variable `ES_TIMEOUT` [#408](https://github.com/stac-utils/stac-fastapi-elasticsearch-opensearch/pull/408)
- Added `collection-search#filter` conformance class to CollectionSearchExtension to enable compatibility with stac-auth-proxy collection filtering  [#411](https://github.com/stac-utils/stac-fastapi-elasticsearch-opensearch/pull/411)

### Changed

- Updated collection to index logic to support searching a large amount of indices [#412](https://github.com/stac-utils/stac-fastapi-elasticsearch-opensearch/pull/412)
- Updated documentation to reflect use of ES environment variables [#410](https://github.com/stac-utils/stac-fastapi-elasticsearch-opensearch/pull/410)
- Updated documentation to reflect `APP_PORT` in [stac-fastapi-core ApiSettings](https://github.com/stac-utils/stac-fastapi/blob/fa42985255fad0bab7dbe3aadbf1f74cb1635f3a/stac_fastapi/types/stac_fastapi/types/config.py#L30) [#410](https://github.com/stac-utils/stac-fastapi-elasticsearch-opensearch/pull/410)

## [v6.0.0] - 2025-06-22

### Added

- Added support for PATCH update through  [RFC 6902](https://datatracker.ietf.org/doc/html/rfc6902) and [RFC 7396](https://datatracker.ietf.org/doc/html/rfc7396) [#291](https://github.com/stac-utils/stac-fastapi-elasticsearch-opensearch/pull/291)

### Changed

- Updated stac-fastapi parent libraries to v6.0.0 [#291](https://github.com/stac-utils/stac-fastapi-elasticsearch-opensearch/pull/291)

## [v5.0.0] - 2025-06-11

### Added

- Created new `sfeos_helpers` package to improve code organization and maintainability [#376](https://github.com/stac-utils/stac-fastapi-elasticsearch-opensearch/pull/376)
- Added introduction section - What is stac-fastapi-elasticsearch-opensearch? - to README [#384](https://github.com/stac-utils/stac-fastapi-elasticsearch-opensearch/pull/384)
- Added support for enum queryables [#390](https://github.com/stac-utils/stac-fastapi-elasticsearch-opensearch/pull/390)

### Changed

- Refactored utility functions into dedicated modules within `sfeos_helpers` [#376](https://github.com/stac-utils/stac-fastapi-elasticsearch-opensearch/pull/376):
  - Created `database` package with specialized modules for index, document, and utility operations
  - Created `aggregation` package for Elasticsearch/OpenSearch-specific aggregation functionality
  - Moved shared logic from core module to helper functions for better code reuse
  - Separated utility functions from constant mappings for clearer code organization
- Updated documentation to reflect recent code refactoring [#376](https://github.com/stac-utils/stac-fastapi-elasticsearch-opensearch/pull/376)
- Improved README documentation with consistent formatting and enhanced sections [#381](https://github.com/stac-utils/stac-fastapi-elasticsearch-opensearch/pull/381):
  - Added sfeos logo and banner
  - Added a comprehensive Quick Start guide
  - Reorganized sections for better navigation
  - Reformatted content with bullet points for improved readability
  - Added more detailed examples for API interaction
- Updated mkdocs/ sfeos doucmentation page [#386](https://github.com/stac-utils/stac-fastapi-elasticsearch-opensearch/pull/386)
- Improved datetime query handling to only check start and end datetime values when datetime is None [#396](https://github.com/stac-utils/stac-fastapi-elasticsearch-opensearch/pull/396)
- Optimize data_loader.py script [#395](https://github.com/stac-utils/stac-fastapi-elasticsearch-opensearch/pull/395)
- Refactored test configuration to use shared app config pattern [#399](https://github.com/stac-utils/stac-fastapi-elasticsearch-opensearch/pull/399)
- Make `orjson` usage more consistent [#402](https://github.com/stac-utils/stac-fastapi-elasticsearch-opensearch/pull/402)

### Fixed

- Added the ability to authenticate with OpenSearch/ElasticSearch with SSL disabled [#388](https://github.com/stac-utils/stac-fastapi-elasticsearch-opensearch/pull/388)

### Removed

- Removed `requests` dev dependency [#395](https://github.com/stac-utils/stac-fastapi-elasticsearch-opensearch/pull/395)


## [v4.2.0] - 2025-05-15

### Added

- Added dynamic queryables mapping for search and aggregations [#375](https://github.com/stac-utils/stac-fastapi-elasticsearch-opensearch/pull/375)
- Added configurable landing page ID `STAC_FASTAPI_LANDING_PAGE_ID` [#352](https://github.com/stac-utils/stac-fastapi-elasticsearch-opensearch/pull/352)
- Added support for `S_CONTAINS`, `S_WITHIN`, `S_DISJOINT` spatial filter operations [#371](https://github.com/stac-utils/stac-fastapi-elasticsearch-opensearch/issues/371)
- Introduced the `DATABASE_REFRESH` environment variable to control whether database operations refresh the index immediately after changes. If set to `true`, changes will be immediately searchable. If set to `false`, changes may not be immediately visible but can improve performance for bulk operations. If set to `wait_for`, changes will wait for the next refresh cycle to become visible. [#370](https://github.com/stac-utils/stac-fastapi-elasticsearch-opensearch/pull/370)
- Added the `ENABLE_TRANSACTIONS_EXTENSIONS` environment variable to enable or disable the Transactions and Bulk Transactions API extensions. When set to `false`, endpoints provided by `TransactionsClient` and `BulkTransactionsClient` are not available. This allows for flexible deployment scenarios and improved API control. [#374](https://github.com/stac-utils/stac-fastapi-elasticsearch-opensearch/pull/374)

### Changed

- Refactored CRUD methods in `TransactionsClient` to use the `validate_refresh` helper method for consistent and reusable handling of the `refresh` parameter. [#370](https://github.com/stac-utils/stac-fastapi-elasticsearch-opensearch/pull/370)

### Fixed

- Fixed an issue where some routes were not passing the `refresh` parameter from `kwargs` to the database logic, ensuring consistent behavior across all CRUD operations. [#370](https://github.com/stac-utils/stac-fastapi-elasticsearch-opensearch/pull/370)

## [v4.1.0] - 2025-05-09

### Added

- Added logging to bulk insertion methods to provide detailed feedback on errors encountered during operations. [#364](https://github.com/stac-utils/stac-fastapi-elasticsearch-opensearch/pull/364)
- Introduced the `RAISE_ON_BULK_ERROR` environment variable to control whether bulk insertion methods raise exceptions on errors (`true`) or log warnings and continue processing (`false`). [#364](https://github.com/stac-utils/stac-fastapi-elasticsearch-opensearch/pull/364)
- Added code coverage reporting to the test suite using pytest-cov. [#87](https://github.com/stac-utils/stac-fastapi-elasticsearch-opensearch/issues/87)

### Changed

- Updated dynamic mapping for items to map long values to double versus float. [#326](https://github.com/stac-utils/stac-fastapi-elasticsearch-opensearch/pull/326)
- Extended Datetime Search to search on start_datetime and end_datetime as well as datetime fields. [#182](https://github.com/stac-utils/stac-fastapi-elasticsearch/pull/182)
- Changed item update operation to use Elasticsearch index API instead of delete and create for better efficiency and atomicity. [#75](https://github.com/stac-utils/stac-fastapi-elasticsearch-opensearch/issues/75)
- Bulk insertion via `BulkTransactionsClient` now strictly validates all STAC Items using the Pydantic model before insertion. Any invalid item will immediately raise a `ValidationError`, ensuring consistent validation with single-item inserts and preventing invalid STAC Items from being stored. This validation is enforced regardless of the `RAISE_ON_BULK_ERROR` setting. [#368](https://github.com/stac-utils/stac-fastapi-elasticsearch-opensearch/pull/368)

### Changed

### Fixed

- Refactored `create_item` and `update_item` methods to share unified logic, ensuring consistent conflict detection, validation, and database operations. [#368](https://github.com/stac-utils/stac-fastapi-elasticsearch-opensearch/pull/368)

## [v4.0.0] - 2025-04-23

### Added
- Added support for dynamically-generated queryables based on Elasticsearch/OpenSearch mappings, with extensible metadata augmentation [#351](https://github.com/stac-utils/stac-fastapi-elasticsearch-opensearch/pull/351)
- Included default queryables configuration for seamless integration. [#351](https://github.com/stac-utils/stac-fastapi-elasticsearch-opensearch/pull/351)
- Added support for high-performance direct response mode for both Elasticsearch and Opensearch backends, controlled by the `ENABLE_DIRECT_RESPONSE` environment variable. When enabled (`ENABLE_DIRECT_RESPONSE=true`), endpoints return Starlette Response objects directly, bypassing FastAPI's jsonable_encoder and Pydantic serialization for significantly improved performance on large search responses. **Note:** In this mode, all FastAPI dependencies (including authentication, custom status codes, and validation) are disabled for all routes. Default is `false` for safety. A warning is logged at startup if enabled. See [issue #347](https://github.com/stac-utils/stac-fastapi-elasticsearch-opensearch/issues/347) and [PR #359](https://github.com/stac-utils/stac-fastapi-elasticsearch-opensearch/pull/359).
- Added robust tests for the `ENABLE_DIRECT_RESPONSE` environment variable, covering both Elasticsearch and OpenSearch backends. Tests gracefully handle missing backends by attempting to import both configs and skipping if neither is available. [#359](https://github.com/stac-utils/stac-fastapi-elasticsearch-opensearch/pull/359)

### Changed
- Refactored database logic to reduce duplication [#351](https://github.com/stac-utils/stac-fastapi-elasticsearch-opensearch/pull/351)
- Replaced `fastapi-slim` with `fastapi` dependency [#351](https://github.com/stac-utils/stac-fastapi-elasticsearch-opensearch/pull/351)
- Changed minimum Python version to 3.9 [#354](https://github.com/stac-utils/stac-fastapi-elasticsearch-opensearch/pull/354)
- Updated stac-fastapi api, types, and extensions libraries to 5.1.1 from 3.0.0 and made various associated changes [#354](https://github.com/stac-utils/stac-fastapi-elasticsearch-opensearch/pull/354)
- Changed makefile commands from 'docker-compose' to 'docker compose' [#354](https://github.com/stac-utils/stac-fastapi-elasticsearch-opensearch/pull/354)
- Updated package names in setup.py files to use underscores instead of periods for PEP 625 compliance [#358](https://github.com/stac-utils/stac-fastapi-elasticsearch-opensearch/pull/358)
  - Changed `stac_fastapi.opensearch` to `stac_fastapi_opensearch`
  - Changed `stac_fastapi.elasticsearch` to `stac_fastapi_elasticsearch`
  - Changed `stac_fastapi.core` to `stac_fastapi_core`
  - Updated all related dependencies to use the new naming convention
- Renamed `docker-compose.yml` to `compose.yml` to align with Docker Compose V2 conventions [#358](https://github.com/stac-utils/stac-fastapi-elasticsearch-opensearch/pull/358)
- Removed deprecated `version` field from all compose files [#358](https://github.com/stac-utils/stac-fastapi-elasticsearch-opensearch/pull/358)
- Updated `STAC_FASTAPI_VERSION` environment variables to 4.0.0 in all compose files [#362](https://github.com/stac-utils/stac-fastapi-elasticsearch-opensearch/pull/362)
- Bumped version from 4.0.0a2 to 4.0.0 for the PEP 625 compliant release [#362](https://github.com/stac-utils/stac-fastapi-elasticsearch-opensearch/pull/362)
- Updated dependency requirements to use compatible release specifiers (~=) for more controlled updates while allowing for bug fixes and security patches [#358](https://github.com/stac-utils/stac-fastapi-elasticsearch-opensearch/issues/358)
- Removed elasticsearch-dsl dependency as it's now part of the elasticsearch package since version 8.18.0 [#358](https://github.com/stac-utils/stac-fastapi-elasticsearch-opensearch/issues/358)
- Updated test suite to use `httpx.ASGITransport(app=...)` for FastAPI app testing (removes deprecation warning). [#359](https://github.com/stac-utils/stac-fastapi-elasticsearch-opensearch/pull/359)
- Updated stac-fastapi parent libraries to 5.2.0. [#359](https://github.com/stac-utils/stac-fastapi-elasticsearch-opensearch/pull/359)
- Migrated Elasticsearch index template creation from legacy `put_template` to composable `put_index_template` API in `database_logic.py`. This resolves deprecation warnings and ensures compatibility with Elasticsearch 7.x and 8.x. [#359](https://github.com/stac-utils/stac-fastapi-elasticsearch-opensearch/pull/359)
- Updated all Pydantic models to use `ConfigDict` instead of class-based `Config` for Pydantic v2 compatibility. This resolves deprecation warnings and prepares for Pydantic v3. [#359](https://github.com/stac-utils/stac-fastapi-elasticsearch-opensearch/pull/359)
- Migrated all Pydantic `@root_validator` validators to `@model_validator` for Pydantic v2 compatibility. [#359](https://github.com/stac-utils/stac-fastapi-elasticsearch-opensearch/pull/359)
- Migrated startup event handling from deprecated `@app.on_event("startup")` to FastAPI's recommended lifespan context manager. This removes deprecation warnings and ensures compatibility with future FastAPI versions. [#361](https://github.com/stac-utils/stac-fastapi-elasticsearch-opensearch/pull/361)
- Refactored all boolean environment variable parsing in both Elasticsearch and OpenSearch backends to use the shared `get_bool_env` utility. This ensures robust and consistent handling of environment variables such as `ES_USE_SSL`, `ES_HTTP_COMPRESS`, and `ES_VERIFY_CERTS` across both backends. [#359](https://github.com/stac-utils/stac-fastapi-elasticsearch-opensearch/pull/359)

### Fixed
- Improved performance of `mk_actions` and `filter-links` methods [#351](https://github.com/stac-utils/stac-fastapi-elasticsearch-opensearch/pull/351)
- Fixed inheritance relating to BaseDatabaseSettings and ApiBaseSettings [#355](https://github.com/stac-utils/stac-fastapi-elasticsearch-opensearch/pull/355)
- Fixed delete_item and delete_collection methods return types [#355](https://github.com/stac-utils/stac-fastapi-elasticsearch-opensearch/pull/355)
- Fixed inheritance relating to DatabaseLogic and BaseDatabaseLogic, and ApiBaseSettings [#355](https://github.com/stac-utils/stac-fastapi-elasticsearch-opensearch/pull/355)

## [v3.2.5] - 2025-04-07

### Added

- Option to configure multiple Elasticsearch/OpenSearch hosts and enable `http_compress`. [#349](https://github.com/stac-utils/stac-fastapi-elasticsearch-opensearch/pull/349)

## [v3.2.4] - 2025-03-14

### Added

- Support python 3.13 in SFEOS Core, Opensearch and ElasticSearch. [#330](https://github.com/stac-utils/stac-fastapi-elasticsearch-opensearch/pull/330)

## [v3.2.3] - 2025-02-11

### Changed

- Added note on the use of the default `*` use in route authentication dependecies. [#325](https://github.com/stac-utils/stac-fastapi-elasticsearch-opensearch/pull/325)
- Update item index naming and aliasing to allow capitalisation of collection ids [#329](https://github.com/stac-utils/stac-fastapi-elasticsearch-opensearch/pull/329)
- Bugfixes for the `IsNull` operator and datetime filtering [#330](https://github.com/stac-utils/stac-fastapi-elasticsearch-opensearch/pull/330)

## [v3.2.2] - 2024-12-15

### Changed

- Use base64 encoded JSON string of sort keys as pagination token instead of comma-separated string [#323](https://github.com/stac-utils/stac-fastapi-elasticsearch-opensearch/pull/323)

## [v3.2.1] - 2024-11-14

### Added

- Added `dockerfiles/Dockerfile.ci.os` and `dockerfiles/Dockerfile.ci.es`, along with their respective entrypoints [#311](https://github.com/stac-utils/stac-fastapi-elasticsearch-opensearch/pull/311)

### Changed

- Updated the `publish.yml` workflow to include Docker image publishing to GitHub Container Registry [#311](https://github.com/stac-utils/stac-fastapi-elasticsearch-opensearch/pull/311)
- Improved the README with detailed descriptions of the new Docker images, providing guidance for images. [#311](https://github.com/stac-utils/stac-fastapi-elasticsearch-opensearch/pull/311)
- Aggregation ElasticSearch `total_count` bugfix, moved aggregation text to docs. [#314](https://github.com/stac-utils/stac-fastapi-elasticsearch-opensearch/pull/314)

## [v3.2.0] - 2024-10-09

### Added

- Added `datetime_frequency_interval` parameter for `datetime_frequency` aggregation. [#294](https://github.com/stac-utils/stac-fastapi-elasticsearch-opensearch/pull/294)
- Added rate limiting functionality with configurable limits using environment variable `STAC_FASTAPI_RATE_LIMIT`, example: `500/minute`. [#303](https://github.com/stac-utils/stac-fastapi-elasticsearch-opensearch/pull/303)
- Added publish.yml to automatically publish new releases to PyPI [#305](https://github.com/stac-utils/stac-fastapi-elasticsearch-opensearch/pull/305)

### Changed

- Updated CollectionLinks to generate correct `self` link for collections endpoint. [#297](https://github.com/stac-utils/stac-fastapi-elasticsearch-opensearch/pull/297)
- Refactored aggregation in database logic. [#294](https://github.com/stac-utils/stac-fastapi-elasticsearch-opensearch/pull/294)
- Fixed the `self` link for the `/collections/{collection_id}/aggregations` endpoint. [#295](https://github.com/stac-utils/stac-fastapi-elasticsearch-opensearch/pull/295)

## [v3.1.0] - 2024-09-02

### Added

- Added support for FreeTextExtension. [#227](https://github.com/stac-utils/stac-fastapi-elasticsearch-opensearch/pull/227)

### Changed

- Support escaped backslashes in CQL2 `LIKE` queries, and reject invalid (or incomplete) escape sequences. [#286](https://github.com/stac-utils/stac-fastapi-elasticsearch-opensearch/pull/286)

## [v3.0.0] - 2024-08-14

### Changed

- Aggregation bug fixes [#281](https://github.com/stac-utils/stac-fastapi-elasticsearch-opensearch/pull/281)
- Updated stac-fastapi libraries to v3.0.0 [#282](https://github.com/stac-utils/stac-fastapi-elasticsearch-opensearch/pull/282)

## [v3.0.0a3] - 2024-07-17

### Added

- Added an implementation of the Aggregation Extension. Enables spatial, frequency distribution, and datetime distribution aggregations. [#276](https://github.com/stac-utils/stac-fastapi-elasticsearch-opensearch/pull/276)
- Added support for route depndencies configuration through the STAC_FASTAPI_ROUTE_DEPENDENCIES environment variable, directly or via json file. Allows for fastapi's inbuilt OAuth2 flows to be used as dependencies. Custom dependencies can also be written, see Basic Auth for an example. [#251](https://github.com/stac-utils/stac-fastapi-elasticsearch-opensearch/pull/251)
- Added docker-compose.route_dependencies_file.yml that gives an example of OAuth2 workflow using keycloak as the identity provider. [#251](https://github.com/stac-utils/stac-fastapi-elasticsearch-opensearch/pull/251)
- Added docker-compose.route_dependencies_env.yml that gives an example using the STAC_FASTAPI_ROUTE_DEPENDENCIES environment variable. [#251](https://github.com/stac-utils/stac-fastapi-elasticsearch-opensearch/pull/251)

### Changed

- Updated to stac-fastapi 3.0.0a4. [#275](https://github.com/stac-utils/stac-fastapi-elasticsearch-opensearch/pull/275)
- Converted Basic auth to a route dependency and merged with new route depndencies method. [#251](https://github.com/stac-utils/stac-fastapi-elasticsearch-opensearch/pull/251)
- Updated docker-compose.basic_auth_protected.yml to use STAC_FASTAPI_ROUTE_DEPENDENCIES environment variable. [#251](https://github.com/stac-utils/stac-fastapi-elasticsearch-opensearch/pull/251)

## [v3.0.0a2]

### Added

- Queryables landing page and collection links when the Filter Extension is enabled [#267](https://github.com/stac-utils/stac-fastapi-elasticsearch-opensearch/pull/267)

### Changed

- Updated stac-fastapi libraries to v3.0.0a1 [#265](https://github.com/stac-utils/stac-fastapi-elasticsearch-opensearch/pull/265)
- Updated stac-fastapi libraries to v3.0.0a3 [#269](https://github.com/stac-utils/stac-fastapi-elasticsearch-opensearch/pull/269)
- Converted Basic auth to a route dependency and merged with new route depndencies method. [#251](https://github.com/stac-utils/stac-fastapi-elasticsearch-opensearch/pull/251)
- Updated docker-compose.basic_auth_protected.yml to use STAC_FASTAPI_ROUTE_DEPENDENCIES environment variable. [#251](https://github.com/stac-utils/stac-fastapi-elasticsearch-opensearch/pull/251)

### Fixed

- API sort extension tests [#264](https://github.com/stac-utils/stac-fastapi-elasticsearch-opensearch/pull/264)
- Basic auth permission fix for checking route path instead of absolute path [#266](https://github.com/stac-utils/stac-fastapi-elasticsearch-opensearch/pull/266)
- Remove deprecated filter_fields property, return all properties as default [#269](https://github.com/stac-utils/stac-fastapi-elasticsearch-opensearch/pull/269)

## [v3.0.0a1]

### Changed

- Unskip temporal open window test [#254](https://github.com/stac-utils/stac-fastapi-elasticsearch-opensearch/pull/254)
- Removed deprecated context extension [#255](https://github.com/stac-utils/stac-fastapi-elasticsearch-opensearch/pull/255)
- Remove duplicated code from stac_fastapi.types [#257](https://github.com/stac-utils/stac-fastapi-elasticsearch-opensearch/pull/257)

## [v3.0.0a0]

### Added

- Symlinks from project-specific readme files to main readme [#250](https://github.com/stac-utils/stac-fastapi-elasticsearch-opensearch/pull/250)
- Support for Python 3.12 [#234](https://github.com/stac-utils/stac-fastapi-elasticsearch/pull/234)

### Changed

- Updated stac-fastapi parent libraries to v3.0.0a0 [#234](https://github.com/stac-utils/stac-fastapi-elasticsearch-opensearch/pull/234)
- Removed pystac dependency [#234](https://github.com/stac-utils/stac-fastapi-elasticsearch-opensearch/pull/234)

### Fixed

- Fixed issue where paginated search queries would return a `next_token` on the last page [#243](https://github.com/stac-utils/stac-fastapi-elasticsearch-opensearch/pull/243)

## [v2.4.1]

### Added

- A test to ensure that pagination correctly returns expected links, particularly verifying the absence of a 'next' link on the last page of results [#244](https://github.com/stac-utils/stac-fastapi-elasticsearch-opensearch/pull/244)

### Fixed

- Fixed issue where searches return an empty `links` array [#241](https://github.com/stac-utils/stac-fastapi-elasticsearch-opensearch/pull/241)

## [v2.4.0]

### Added

- Added option to include Basic Auth [#232](https://github.com/stac-utils/stac-fastapi-elasticsearch-opensearch/pull/232)

### Changed

- Upgrade stac-fastapi libaries to v2.5.5 [#237](https://github.com/stac-utils/stac-fastapi-elasticsearch-opensearch/pull/237)

### Fixed

- Fixed `POST /collections/test-collection/items` returning an item with an empty links array [#236](https://github.com/stac-utils/stac-fastapi-elasticsearch-opensearch/pull/236)

## [v2.3.0]

### Changed

- Upgraded stac-fastapi libraries to v2.5.3 from v2.4.9 [#172](https://github.com/stac-utils/stac-fastapi-elasticsearch/pull/172)

## [v2.2.0]

### Added

- use index templates for Collection and Item indices [#208](https://github.com/stac-utils/stac-fastapi-elasticsearch-opensearch/discussions/208)
- Added API `title`, `version`, and `description` parameters from environment variables `STAC_FASTAPI_TITLE`, `STAC_FASTAPI_VERSION` and `STAC_FASTAPI_DESCRIPTION`, respectively. [#207](https://github.com/stac-utils/stac-fastapi-elasticsearch-opensearch/pull/207)
- Added a `STAC_FASTAPI_ROOT_PATH` environment variable to define the root path. Useful when working with an API gateway or load balancer. [#221](https://github.com/stac-utils/stac-fastapi-elasticsearch-opensearch/pull/221)
- Added mkdocs, pdocs, to generate docs and push to gh pages via workflow. Updated documentation. [#223](https://github.com/stac-utils/stac-fastapi-elasticsearch-opensearch/pull/223)

### Changed

- Updated the pip_docker example to use stac-fastapi.elasticsearch 2.1.0 and the elasticsearch 8.11.0 docker image. [#216](https://github.com/stac-utils/stac-fastapi-elasticsearch-opensearch/pull/216)
- Updated the Data Loader CLI tool to accept a base_url, a data directory, a custom collection id, and an option to use bulk insert. [#218](https://github.com/stac-utils/stac-fastapi-elasticsearch-opensearch/pull/218)
- Changed the default `ca_certs` value to use `certifi.where()` to find the installed certificate authority. [#222](https://github.com/stac-utils/stac-fastapi-elasticsearch-opensearch/pull/222)

### Fixed

- URL encode next href: [#215](https://github.com/stac-utils/stac-fastapi-elasticsearch-opensearch/issues/215)
- Do not overwrite links in Item and Collection objects before persisting in database [#210](https://github.com/stac-utils/stac-fastapi-elasticsearch-opensearch/issues/210)

## [v2.1.0]

### Added

- Added explicit mapping for ID in `ES_COLLECTIONS_MAPPINGS` [#198](https://github.com/stac-utils/stac-fastapi-elasticsearch-opensearch/pull/198)

### Changed

- Removed database logic from core.py all_collections [#196](https://github.com/stac-utils/stac-fastapi-elasticsearch-opensearch/pull/196)
- Changed OpenSearch config ssl_version to SSLv23 [#200](https://github.com/stac-utils/stac-fastapi-elasticsearch-opensearch/pull/200)

### Fixed

## [v2.0.0]

### Added

- Added core library package for common logic [#186](https://github.com/stac-utils/stac-fastapi-elasticsearch-opensearch/pull/186)

### Changed

- Moved Elasticsearch and Opensearch backends into separate packages [#186](https://github.com/stac-utils/stac-fastapi-elasticsearch-opensearch/pull/186)

### Fixed

- Allow additional top-level properties on collections [#191](https://github.com/stac-utils/stac-fastapi-elasticsearch-opensearch/pull/191)

## [v1.1.0]

### Added

- Advanced comparison (LIKE, IN, BETWEEN) operators to the Filter extension [#178](https://github.com/stac-utils/stac-fastapi-elasticsearch/pull/178)
- Collection update endpoint no longer delete all sub items [#177](https://github.com/stac-utils/stac-fastapi-elasticsearch/pull/177)
- OpenSearch 2.11.1 support [#188](https://github.com/stac-utils/stac-fastapi-elasticsearch/pull/188)

### Changed

- Elasticsearch drivers from 7.17.9 to 8.11.0 [#169](https://github.com/stac-utils/stac-fastapi-elasticsearch/pull/169)
- Collection update endpoint no longer delete all sub items [#177](https://github.com/stac-utils/stac-fastapi-elasticsearch/pull/177)

### Fixed

- Exclude unset fields in search response [#166](https://github.com/stac-utils/stac-fastapi-elasticsearch/issues/166)
- Upgrade stac-fastapi to v2.4.9 [#172](https://github.com/stac-utils/stac-fastapi-elasticsearch/pull/172)
- Set correct default filter-lang for GET /search requests [#179](https://github.com/stac-utils/stac-fastapi-elasticsearch/issues/179)

## [v1.0.0]

### Added

- Collection-level Assets to the CollectionSerializer [#148](https://github.com/stac-utils/stac-fastapi-elasticsearch/issues/148)
- Pagination for /collections - GET all collections - route [#164](https://github.com/stac-utils/stac-fastapi-elasticsearch/pull/164)
- Examples folder with example docker setup for running sfes from pip [#147](https://github.com/stac-utils/stac-fastapi-elasticsearch/pull/147)
- GET /search filter extension queries [#163](https://github.com/stac-utils/stac-fastapi-elasticsearch/pull/163)
- Added support for GET /search intersection queries [#158](https://github.com/stac-utils/stac-fastapi-elasticsearch/issues/158)

### Changed

- Update elasticsearch version from 8.1.3 to 8.10.4 in cicd, gh actions [#164](https://github.com/stac-utils/stac-fastapi-elasticsearch/pull/164)
- Updated core stac-fastapi libraries to 2.4.8 from 2.4.3 [#151](https://github.com/stac-utils/stac-fastapi-elasticsearch/pull/151)
- Use aliases on Elasticsearch indices, add number suffix in index name. [#152](https://github.com/stac-utils/stac-fastapi-elasticsearch/pull/152)

### Fixed

- Corrected the closing of client connections in ES index management functions [#132](https://github.com/stac-utils/stac-fastapi-elasticsearch/issues/132)
- Corrected the automatic converstion of float values to int when building Filter Clauses [#135](https://github.com/stac-utils/stac-fastapi-elasticsearch/issues/135)
- Do not index `proj:geometry` field as geo_shape [#154](https://github.com/stac-utils/stac-fastapi-elasticsearch/issues/154)
- Remove unsupported characters from Elasticsearch index names [#153](https://github.com/stac-utils/stac-fastapi-elasticsearch/issues/153)
- Fixed GET /search sortby requests [#25](https://github.com/stac-utils/stac-fastapi-elasticsearch/issues/25)

## [v0.3.0]

### Added

- Added bbox and datetime parameters and functionality to item_collection [#127](https://github.com/stac-utils/stac-fastapi-elasticsearch/pull/127)
- Added collection_id parameter to create_item function [#127](https://github.com/stac-utils/stac-fastapi-elasticsearch/pull/127)
- Added item_id and collection_id to update_item [#127](https://github.com/stac-utils/stac-fastapi-elasticsearch/pull/127)
- The default Collection objects index can be overridden by the `STAC_COLLECTIONS_INDEX` environment variable [#128](https://github.com/stac-utils/stac-fastapi-elasticsearch/pull/128)
- The default Item objects index prefix can be overridden by the `STAC_ITEMS_INDEX_PREFIX` environment variable [#128](https://github.com/stac-utils/stac-fastapi-elasticsearch/pull/128)
- Fields Extension [#129](https://github.com/stac-utils/stac-fastapi-elasticsearch/pull/129)
- Support for Python 3.11 [#131](https://github.com/stac-utils/stac-fastapi-elasticsearch/pull/131)

### Changed

- Updated core stac-fastapi libraries to 2.4.3 from 2.3.0 [#127](https://github.com/stac-utils/stac-fastapi-elasticsearch/pull/127)

## [v0.2.0]

### Added

- Filter Extension as GET with CQL2-Text and POST with CQL2-JSON,
  supporting the Basic CQL2 and Basic Spatial Operators conformance classes.
- Added Elasticsearch local config to support snapshot/restore to local filesystem

### Fixed

- Fixed search intersects query.
- Corrected the Sort and Query conformance class URIs.

### Changed

- Default to Python 3.10
- Default to Elasticsearch 8.x
- Collection objects are now stored in `collections` index rather than `stac_collections` index
- Item objects are no longer stored in `stac_items`, but in indices per collection named `items_{collection_id}`
- When using bulk ingest, items will continue to be ingested if any of them fail. Previously, the call would fail
  immediately if any items failed.

## [v0.1.0]

### Changed

- Elasticsearch index mappings updated to be more thorough.
- Endpoints that return items (e.g., /search) now sort the results by 'properties.datetime,id,collection'.
  Previously, there was no sort order defined.
- Db_to_stac serializer moved to core.py for consistency as it existed in both core and database_logic previously.
- Use genexp in execute_search and get_all_collections to return results.
- Added db_to_stac serializer to item_collection method in core.py.

[Unreleased]: https://github.com/stac-utils/stac-fastapi-elasticsearch-opensearch/compare/v6.2.0...main
[v6.2.0]: https://github.com/stac-utils/stac-fastapi-elasticsearch-opensearch/compare/v6.1.0...v6.2.0
[v6.1.0]: https://github.com/stac-utils/stac-fastapi-elasticsearch-opensearch/compare/v6.0.0...v6.1.0
[v6.0.0]: https://github.com/stac-utils/stac-fastapi-elasticsearch-opensearch/compare/v5.0.0...v6.0.0
[v5.0.0]: https://github.com/stac-utils/stac-fastapi-elasticsearch-opensearch/compare/v4.2.0...v5.0.0
[v4.2.0]: https://github.com/stac-utils/stac-fastapi-elasticsearch-opensearch/compare/v4.1.0...v4.2.0
[v4.1.0]: https://github.com/stac-utils/stac-fastapi-elasticsearch-opensearch/compare/v4.0.0...v4.1.0
[v4.0.0]: https://github.com/stac-utils/stac-fastapi-elasticsearch-opensearch/compare/v3.2.5...v4.0.0
[v3.2.5]: https://github.com/stac-utils/stac-fastapi-elasticsearch-opensearch/compare/v3.2.4...v3.2.5
[v3.2.4]: https://github.com/stac-utils/stac-fastapi-elasticsearch-opensearch/compare/v3.2.3...v3.2.4
[v3.2.3]: https://github.com/stac-utils/stac-fastapi-elasticsearch-opensearch/compare/v3.2.2...v3.2.3
[v3.2.2]: https://github.com/stac-utils/stac-fastapi-elasticsearch-opensearch/compare/v3.2.1...v3.2.2
[v3.2.1]: https://github.com/stac-utils/stac-fastapi-elasticsearch-opensearch/compare/v3.2.0...v3.2.1
[v3.2.0]: https://github.com/stac-utils/stac-fastapi-elasticsearch-opensearch/compare/v3.1.0...v3.2.0
[v3.1.0]: https://github.com/stac-utils/stac-fastapi-elasticsearch-opensearch/compare/v3.0.0...v3.1.0
[v3.0.0]: https://github.com/stac-utils/stac-fastapi-elasticsearch-opensearch/compare/v2.4.1...v3.0.0
[v2.4.1]: https://github.com/stac-utils/stac-fastapi-elasticsearch-opensearch/compare/v2.4.0...v2.4.1
[v2.4.0]: https://github.com/stac-utils/stac-fastapi-elasticsearch-opensearch/compare/v2.3.0...v2.4.0
[v2.3.0]: https://github.com/stac-utils/stac-fastapi-elasticsearch-opensearch/compare/v2.2.0...v2.3.0
[v2.2.0]: https://github.com/stac-utils/stac-fastapi-elasticsearch-opensearch/compare/v2.1.0...v2.2.0
[v2.1.0]: https://github.com/stac-utils/stac-fastapi-elasticsearch-opensearch/compare/v2.0.0...v2.1.0
[v2.0.0]: https://github.com/stac-utils/stac-fastapi-elasticsearch-opensearch/compare/v1.1.0...v2.0.0
[v1.1.0]: https://github.com/stac-utils/stac-fastapi-elasticsearch-opensearch/compare/v1.0.0...v1.1.0
[v1.0.0]: https://github.com/stac-utils/stac-fastapi-elasticsearch-opensearch/compare/v0.3.0...v1.0.0
[v0.3.0]: https://github.com/stac-utils/stac-fastapi-elasticsearch-opensearch/compare/v0.2.0...v0.3.0
[v0.2.0]: https://github.com/stac-utils/stac-fastapi-elasticsearch-opensearch/compare/v0.1.0...v0.2.0
[v0.1.0]: https://github.com/stac-utils/stac-fastapi-elasticsearch-opensearch/compare/v0.1.0<|MERGE_RESOLUTION|>--- conflicted
+++ resolved
@@ -8,13 +8,10 @@
 
 ## [Unreleased]
 
-<<<<<<< HEAD
 ### Changed
 
 - Simplified Patch class and updated patch script creation including adding nest creation for merge patch [#420](https://github.com/stac-utils/stac-fastapi-elasticsearch-opensearch/pull/420)
-=======
 - Added default environment variable `STAC_ITEM_LIMIT` to SFEOS for result limiting of returned items and STAC collections [#419](https://github.com/stac-utils/stac-fastapi-elasticsearch-opensearch/pull/419)
->>>>>>> ec928c01
 
 ## [v6.2.0] - 2025-08-27
 
