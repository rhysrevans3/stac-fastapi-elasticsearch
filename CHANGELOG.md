# Changelog

All notable changes to this project will be documented in this file.

The format is based on [Keep a Changelog](http://keepachangelog.com/en/1.0.0/)
and this project adheres to [Semantic Versioning](http://semver.org/spec/v2.0.0.html).


## [Unreleased]

<<<<<<< HEAD
=======
## [v6.1.0] - 2025-07-24

### Added

- Added the ability to set timeout for Opensearch and Elasticsearch clients by setting the environmental variable `ES_TIMEOUT` [#408](https://github.com/stac-utils/stac-fastapi-elasticsearch-opensearch/pull/408)
- Added `collection-search#filter` conformance class to CollectionSearchExtension to enable compatibility with stac-auth-proxy collection filtering  [#411](https://github.com/stac-utils/stac-fastapi-elasticsearch-opensearch/pull/411)

### Changed

- Updated collection to index logic to support searching a large amount of indices [#412](https://github.com/stac-utils/stac-fastapi-elasticsearch-opensearch/pull/412)
- Updated documentation to reflect use of ES environment variables [#410](https://github.com/stac-utils/stac-fastapi-elasticsearch-opensearch/pull/410)
- Updated documentation to reflect `APP_PORT` in [stac-fastapi-core ApiSettings](https://github.com/stac-utils/stac-fastapi/blob/fa42985255fad0bab7dbe3aadbf1f74cb1635f3a/stac_fastapi/types/stac_fastapi/types/config.py#L30) [#410](https://github.com/stac-utils/stac-fastapi-elasticsearch-opensearch/pull/410)

## [v6.0.0] - 2025-06-22

>>>>>>> 59d43f93
### Added

- Added support for PATCH update through  [RFC 6902](https://datatracker.ietf.org/doc/html/rfc6902) and [RFC 7396](https://datatracker.ietf.org/doc/html/rfc7396) [#291](https://github.com/stac-utils/stac-fastapi-elasticsearch-opensearch/pull/291)

<<<<<<< HEAD
=======
### Changed

- Updated stac-fastapi parent libraries to v6.0.0 [#291](https://github.com/stac-utils/stac-fastapi-elasticsearch-opensearch/pull/291)

>>>>>>> 59d43f93
## [v5.0.0] - 2025-06-11

### Added

- Created new `sfeos_helpers` package to improve code organization and maintainability [#376](https://github.com/stac-utils/stac-fastapi-elasticsearch-opensearch/pull/376)
- Added introduction section - What is stac-fastapi-elasticsearch-opensearch? - to README [#384](https://github.com/stac-utils/stac-fastapi-elasticsearch-opensearch/pull/384)
- Added support for enum queryables [#390](https://github.com/stac-utils/stac-fastapi-elasticsearch-opensearch/pull/390)

### Changed

- Refactored utility functions into dedicated modules within `sfeos_helpers` [#376](https://github.com/stac-utils/stac-fastapi-elasticsearch-opensearch/pull/376):
  - Created `database` package with specialized modules for index, document, and utility operations
  - Created `aggregation` package for Elasticsearch/OpenSearch-specific aggregation functionality
  - Moved shared logic from core module to helper functions for better code reuse
  - Separated utility functions from constant mappings for clearer code organization
- Updated documentation to reflect recent code refactoring [#376](https://github.com/stac-utils/stac-fastapi-elasticsearch-opensearch/pull/376)
- Improved README documentation with consistent formatting and enhanced sections [#381](https://github.com/stac-utils/stac-fastapi-elasticsearch-opensearch/pull/381):
  - Added sfeos logo and banner
  - Added a comprehensive Quick Start guide
  - Reorganized sections for better navigation
  - Reformatted content with bullet points for improved readability
  - Added more detailed examples for API interaction
- Updated mkdocs/ sfeos doucmentation page [#386](https://github.com/stac-utils/stac-fastapi-elasticsearch-opensearch/pull/386)
- Improved datetime query handling to only check start and end datetime values when datetime is None [#396](https://github.com/stac-utils/stac-fastapi-elasticsearch-opensearch/pull/396)
- Optimize data_loader.py script [#395](https://github.com/stac-utils/stac-fastapi-elasticsearch-opensearch/pull/395)
- Refactored test configuration to use shared app config pattern [#399](https://github.com/stac-utils/stac-fastapi-elasticsearch-opensearch/pull/399)
- Make `orjson` usage more consistent [#402](https://github.com/stac-utils/stac-fastapi-elasticsearch-opensearch/pull/402)

### Fixed

- Added the ability to authenticate with OpenSearch/ElasticSearch with SSL disabled [#388](https://github.com/stac-utils/stac-fastapi-elasticsearch-opensearch/pull/388)

### Removed

- Removed `requests` dev dependency [#395](https://github.com/stac-utils/stac-fastapi-elasticsearch-opensearch/pull/395)


## [v4.2.0] - 2025-05-15

### Added

- Added dynamic queryables mapping for search and aggregations [#375](https://github.com/stac-utils/stac-fastapi-elasticsearch-opensearch/pull/375)
- Added configurable landing page ID `STAC_FASTAPI_LANDING_PAGE_ID` [#352](https://github.com/stac-utils/stac-fastapi-elasticsearch-opensearch/pull/352)
- Added support for `S_CONTAINS`, `S_WITHIN`, `S_DISJOINT` spatial filter operations [#371](https://github.com/stac-utils/stac-fastapi-elasticsearch-opensearch/issues/371)
- Introduced the `DATABASE_REFRESH` environment variable to control whether database operations refresh the index immediately after changes. If set to `true`, changes will be immediately searchable. If set to `false`, changes may not be immediately visible but can improve performance for bulk operations. If set to `wait_for`, changes will wait for the next refresh cycle to become visible. [#370](https://github.com/stac-utils/stac-fastapi-elasticsearch-opensearch/pull/370)
- Added the `ENABLE_TRANSACTIONS_EXTENSIONS` environment variable to enable or disable the Transactions and Bulk Transactions API extensions. When set to `false`, endpoints provided by `TransactionsClient` and `BulkTransactionsClient` are not available. This allows for flexible deployment scenarios and improved API control. [#374](https://github.com/stac-utils/stac-fastapi-elasticsearch-opensearch/pull/374)

### Changed

- Refactored CRUD methods in `TransactionsClient` to use the `validate_refresh` helper method for consistent and reusable handling of the `refresh` parameter. [#370](https://github.com/stac-utils/stac-fastapi-elasticsearch-opensearch/pull/370)

### Fixed

- Fixed an issue where some routes were not passing the `refresh` parameter from `kwargs` to the database logic, ensuring consistent behavior across all CRUD operations. [#370](https://github.com/stac-utils/stac-fastapi-elasticsearch-opensearch/pull/370)

## [v4.1.0] - 2025-05-09

### Added

- Added logging to bulk insertion methods to provide detailed feedback on errors encountered during operations. [#364](https://github.com/stac-utils/stac-fastapi-elasticsearch-opensearch/pull/364)
- Introduced the `RAISE_ON_BULK_ERROR` environment variable to control whether bulk insertion methods raise exceptions on errors (`true`) or log warnings and continue processing (`false`). [#364](https://github.com/stac-utils/stac-fastapi-elasticsearch-opensearch/pull/364)
- Added code coverage reporting to the test suite using pytest-cov. [#87](https://github.com/stac-utils/stac-fastapi-elasticsearch-opensearch/issues/87)

### Changed

- Updated dynamic mapping for items to map long values to double versus float. [#326](https://github.com/stac-utils/stac-fastapi-elasticsearch-opensearch/pull/326)
- Extended Datetime Search to search on start_datetime and end_datetime as well as datetime fields. [#182](https://github.com/stac-utils/stac-fastapi-elasticsearch/pull/182)
- Changed item update operation to use Elasticsearch index API instead of delete and create for better efficiency and atomicity. [#75](https://github.com/stac-utils/stac-fastapi-elasticsearch-opensearch/issues/75)
- Bulk insertion via `BulkTransactionsClient` now strictly validates all STAC Items using the Pydantic model before insertion. Any invalid item will immediately raise a `ValidationError`, ensuring consistent validation with single-item inserts and preventing invalid STAC Items from being stored. This validation is enforced regardless of the `RAISE_ON_BULK_ERROR` setting. [#368](https://github.com/stac-utils/stac-fastapi-elasticsearch-opensearch/pull/368)

### Changed

### Fixed

- Refactored `create_item` and `update_item` methods to share unified logic, ensuring consistent conflict detection, validation, and database operations. [#368](https://github.com/stac-utils/stac-fastapi-elasticsearch-opensearch/pull/368)

## [v4.0.0] - 2025-04-23

### Added
- Added support for dynamically-generated queryables based on Elasticsearch/OpenSearch mappings, with extensible metadata augmentation [#351](https://github.com/stac-utils/stac-fastapi-elasticsearch-opensearch/pull/351)
- Included default queryables configuration for seamless integration. [#351](https://github.com/stac-utils/stac-fastapi-elasticsearch-opensearch/pull/351)
- Added support for high-performance direct response mode for both Elasticsearch and Opensearch backends, controlled by the `ENABLE_DIRECT_RESPONSE` environment variable. When enabled (`ENABLE_DIRECT_RESPONSE=true`), endpoints return Starlette Response objects directly, bypassing FastAPI's jsonable_encoder and Pydantic serialization for significantly improved performance on large search responses. **Note:** In this mode, all FastAPI dependencies (including authentication, custom status codes, and validation) are disabled for all routes. Default is `false` for safety. A warning is logged at startup if enabled. See [issue #347](https://github.com/stac-utils/stac-fastapi-elasticsearch-opensearch/issues/347) and [PR #359](https://github.com/stac-utils/stac-fastapi-elasticsearch-opensearch/pull/359).
- Added robust tests for the `ENABLE_DIRECT_RESPONSE` environment variable, covering both Elasticsearch and OpenSearch backends. Tests gracefully handle missing backends by attempting to import both configs and skipping if neither is available. [#359](https://github.com/stac-utils/stac-fastapi-elasticsearch-opensearch/pull/359)

### Changed
- Refactored database logic to reduce duplication [#351](https://github.com/stac-utils/stac-fastapi-elasticsearch-opensearch/pull/351)
- Replaced `fastapi-slim` with `fastapi` dependency [#351](https://github.com/stac-utils/stac-fastapi-elasticsearch-opensearch/pull/351)
- Changed minimum Python version to 3.9 [#354](https://github.com/stac-utils/stac-fastapi-elasticsearch-opensearch/pull/354)
- Updated stac-fastapi api, types, and extensions libraries to 5.1.1 from 3.0.0 and made various associated changes [#354](https://github.com/stac-utils/stac-fastapi-elasticsearch-opensearch/pull/354)
- Changed makefile commands from 'docker-compose' to 'docker compose' [#354](https://github.com/stac-utils/stac-fastapi-elasticsearch-opensearch/pull/354)
- Updated package names in setup.py files to use underscores instead of periods for PEP 625 compliance [#358](https://github.com/stac-utils/stac-fastapi-elasticsearch-opensearch/pull/358)
  - Changed `stac_fastapi.opensearch` to `stac_fastapi_opensearch`
  - Changed `stac_fastapi.elasticsearch` to `stac_fastapi_elasticsearch`
  - Changed `stac_fastapi.core` to `stac_fastapi_core`
  - Updated all related dependencies to use the new naming convention
- Renamed `docker-compose.yml` to `compose.yml` to align with Docker Compose V2 conventions [#358](https://github.com/stac-utils/stac-fastapi-elasticsearch-opensearch/pull/358)
- Removed deprecated `version` field from all compose files [#358](https://github.com/stac-utils/stac-fastapi-elasticsearch-opensearch/pull/358)
- Updated `STAC_FASTAPI_VERSION` environment variables to 4.0.0 in all compose files [#362](https://github.com/stac-utils/stac-fastapi-elasticsearch-opensearch/pull/362)
- Bumped version from 4.0.0a2 to 4.0.0 for the PEP 625 compliant release [#362](https://github.com/stac-utils/stac-fastapi-elasticsearch-opensearch/pull/362)
- Updated dependency requirements to use compatible release specifiers (~=) for more controlled updates while allowing for bug fixes and security patches [#358](https://github.com/stac-utils/stac-fastapi-elasticsearch-opensearch/issues/358)
- Removed elasticsearch-dsl dependency as it's now part of the elasticsearch package since version 8.18.0 [#358](https://github.com/stac-utils/stac-fastapi-elasticsearch-opensearch/issues/358)
- Updated test suite to use `httpx.ASGITransport(app=...)` for FastAPI app testing (removes deprecation warning). [#359](https://github.com/stac-utils/stac-fastapi-elasticsearch-opensearch/pull/359)
- Updated stac-fastapi parent libraries to 5.2.0. [#359](https://github.com/stac-utils/stac-fastapi-elasticsearch-opensearch/pull/359)
- Migrated Elasticsearch index template creation from legacy `put_template` to composable `put_index_template` API in `database_logic.py`. This resolves deprecation warnings and ensures compatibility with Elasticsearch 7.x and 8.x. [#359](https://github.com/stac-utils/stac-fastapi-elasticsearch-opensearch/pull/359)
- Updated all Pydantic models to use `ConfigDict` instead of class-based `Config` for Pydantic v2 compatibility. This resolves deprecation warnings and prepares for Pydantic v3. [#359](https://github.com/stac-utils/stac-fastapi-elasticsearch-opensearch/pull/359)
- Migrated all Pydantic `@root_validator` validators to `@model_validator` for Pydantic v2 compatibility. [#359](https://github.com/stac-utils/stac-fastapi-elasticsearch-opensearch/pull/359)
- Migrated startup event handling from deprecated `@app.on_event("startup")` to FastAPI's recommended lifespan context manager. This removes deprecation warnings and ensures compatibility with future FastAPI versions. [#361](https://github.com/stac-utils/stac-fastapi-elasticsearch-opensearch/pull/361)
- Refactored all boolean environment variable parsing in both Elasticsearch and OpenSearch backends to use the shared `get_bool_env` utility. This ensures robust and consistent handling of environment variables such as `ES_USE_SSL`, `ES_HTTP_COMPRESS`, and `ES_VERIFY_CERTS` across both backends. [#359](https://github.com/stac-utils/stac-fastapi-elasticsearch-opensearch/pull/359)

### Fixed
- Improved performance of `mk_actions` and `filter-links` methods [#351](https://github.com/stac-utils/stac-fastapi-elasticsearch-opensearch/pull/351)
- Fixed inheritance relating to BaseDatabaseSettings and ApiBaseSettings [#355](https://github.com/stac-utils/stac-fastapi-elasticsearch-opensearch/pull/355)
- Fixed delete_item and delete_collection methods return types [#355](https://github.com/stac-utils/stac-fastapi-elasticsearch-opensearch/pull/355)
- Fixed inheritance relating to DatabaseLogic and BaseDatabaseLogic, and ApiBaseSettings [#355](https://github.com/stac-utils/stac-fastapi-elasticsearch-opensearch/pull/355)

## [v3.2.5] - 2025-04-07

### Added

- Option to configure multiple Elasticsearch/OpenSearch hosts and enable `http_compress`. [#349](https://github.com/stac-utils/stac-fastapi-elasticsearch-opensearch/pull/349)

## [v3.2.4] - 2025-03-14

### Added

- Support python 3.13 in SFEOS Core, Opensearch and ElasticSearch. [#330](https://github.com/stac-utils/stac-fastapi-elasticsearch-opensearch/pull/330)

## [v3.2.3] - 2025-02-11

### Changed

- Added note on the use of the default `*` use in route authentication dependecies. [#325](https://github.com/stac-utils/stac-fastapi-elasticsearch-opensearch/pull/325)
- Update item index naming and aliasing to allow capitalisation of collection ids [#329](https://github.com/stac-utils/stac-fastapi-elasticsearch-opensearch/pull/329)
- Bugfixes for the `IsNull` operator and datetime filtering [#330](https://github.com/stac-utils/stac-fastapi-elasticsearch-opensearch/pull/330)

## [v3.2.2] - 2024-12-15

### Changed

- Use base64 encoded JSON string of sort keys as pagination token instead of comma-separated string [#323](https://github.com/stac-utils/stac-fastapi-elasticsearch-opensearch/pull/323)

## [v3.2.1] - 2024-11-14

### Added

- Added `dockerfiles/Dockerfile.ci.os` and `dockerfiles/Dockerfile.ci.es`, along with their respective entrypoints [#311](https://github.com/stac-utils/stac-fastapi-elasticsearch-opensearch/pull/311)

### Changed

- Updated the `publish.yml` workflow to include Docker image publishing to GitHub Container Registry [#311](https://github.com/stac-utils/stac-fastapi-elasticsearch-opensearch/pull/311)
- Improved the README with detailed descriptions of the new Docker images, providing guidance for images. [#311](https://github.com/stac-utils/stac-fastapi-elasticsearch-opensearch/pull/311)
- Aggregation ElasticSearch `total_count` bugfix, moved aggregation text to docs. [#314](https://github.com/stac-utils/stac-fastapi-elasticsearch-opensearch/pull/314)

## [v3.2.0] - 2024-10-09

### Added

- Added `datetime_frequency_interval` parameter for `datetime_frequency` aggregation. [#294](https://github.com/stac-utils/stac-fastapi-elasticsearch-opensearch/pull/294)
- Added rate limiting functionality with configurable limits using environment variable `STAC_FASTAPI_RATE_LIMIT`, example: `500/minute`. [#303](https://github.com/stac-utils/stac-fastapi-elasticsearch-opensearch/pull/303)
- Added publish.yml to automatically publish new releases to PyPI [#305](https://github.com/stac-utils/stac-fastapi-elasticsearch-opensearch/pull/305)

### Changed

- Updated CollectionLinks to generate correct `self` link for collections endpoint. [#297](https://github.com/stac-utils/stac-fastapi-elasticsearch-opensearch/pull/297)
- Refactored aggregation in database logic. [#294](https://github.com/stac-utils/stac-fastapi-elasticsearch-opensearch/pull/294)
- Fixed the `self` link for the `/collections/{collection_id}/aggregations` endpoint. [#295](https://github.com/stac-utils/stac-fastapi-elasticsearch-opensearch/pull/295)

## [v3.1.0] - 2024-09-02

### Added

- Added support for FreeTextExtension. [#227](https://github.com/stac-utils/stac-fastapi-elasticsearch-opensearch/pull/227)

### Changed

- Support escaped backslashes in CQL2 `LIKE` queries, and reject invalid (or incomplete) escape sequences. [#286](https://github.com/stac-utils/stac-fastapi-elasticsearch-opensearch/pull/286)

## [v3.0.0] - 2024-08-14

### Changed

- Aggregation bug fixes [#281](https://github.com/stac-utils/stac-fastapi-elasticsearch-opensearch/pull/281)
- Updated stac-fastapi libraries to v3.0.0 [#282](https://github.com/stac-utils/stac-fastapi-elasticsearch-opensearch/pull/282)

## [v3.0.0a3] - 2024-07-17

### Added

- Added an implementation of the Aggregation Extension. Enables spatial, frequency distribution, and datetime distribution aggregations. [#276](https://github.com/stac-utils/stac-fastapi-elasticsearch-opensearch/pull/276)
- Added support for route depndencies configuration through the STAC_FASTAPI_ROUTE_DEPENDENCIES environment variable, directly or via json file. Allows for fastapi's inbuilt OAuth2 flows to be used as dependencies. Custom dependencies can also be written, see Basic Auth for an example. [#251](https://github.com/stac-utils/stac-fastapi-elasticsearch-opensearch/pull/251)
- Added docker-compose.route_dependencies_file.yml that gives an example of OAuth2 workflow using keycloak as the identity provider. [#251](https://github.com/stac-utils/stac-fastapi-elasticsearch-opensearch/pull/251)
- Added docker-compose.route_dependencies_env.yml that gives an example using the STAC_FASTAPI_ROUTE_DEPENDENCIES environment variable. [#251](https://github.com/stac-utils/stac-fastapi-elasticsearch-opensearch/pull/251)

### Changed

- Updated to stac-fastapi 3.0.0a4. [#275](https://github.com/stac-utils/stac-fastapi-elasticsearch-opensearch/pull/275)
- Converted Basic auth to a route dependency and merged with new route depndencies method. [#251](https://github.com/stac-utils/stac-fastapi-elasticsearch-opensearch/pull/251)
- Updated docker-compose.basic_auth_protected.yml to use STAC_FASTAPI_ROUTE_DEPENDENCIES environment variable. [#251](https://github.com/stac-utils/stac-fastapi-elasticsearch-opensearch/pull/251)

## [v3.0.0a2]

### Added

- Queryables landing page and collection links when the Filter Extension is enabled [#267](https://github.com/stac-utils/stac-fastapi-elasticsearch-opensearch/pull/267)

### Changed

- Updated stac-fastapi libraries to v3.0.0a1 [#265](https://github.com/stac-utils/stac-fastapi-elasticsearch-opensearch/pull/265)
- Updated stac-fastapi libraries to v3.0.0a3 [#269](https://github.com/stac-utils/stac-fastapi-elasticsearch-opensearch/pull/269)
- Converted Basic auth to a route dependency and merged with new route depndencies method. [#251](https://github.com/stac-utils/stac-fastapi-elasticsearch-opensearch/pull/251)
- Updated docker-compose.basic_auth_protected.yml to use STAC_FASTAPI_ROUTE_DEPENDENCIES environment variable. [#251](https://github.com/stac-utils/stac-fastapi-elasticsearch-opensearch/pull/251)

### Fixed

- API sort extension tests [#264](https://github.com/stac-utils/stac-fastapi-elasticsearch-opensearch/pull/264)
- Basic auth permission fix for checking route path instead of absolute path [#266](https://github.com/stac-utils/stac-fastapi-elasticsearch-opensearch/pull/266)
- Remove deprecated filter_fields property, return all properties as default [#269](https://github.com/stac-utils/stac-fastapi-elasticsearch-opensearch/pull/269)

## [v3.0.0a1]

### Changed

- Unskip temporal open window test [#254](https://github.com/stac-utils/stac-fastapi-elasticsearch-opensearch/pull/254)
- Removed deprecated context extension [#255](https://github.com/stac-utils/stac-fastapi-elasticsearch-opensearch/pull/255)
- Remove duplicated code from stac_fastapi.types [#257](https://github.com/stac-utils/stac-fastapi-elasticsearch-opensearch/pull/257)

## [v3.0.0a0]

### Added

- Symlinks from project-specific readme files to main readme [#250](https://github.com/stac-utils/stac-fastapi-elasticsearch-opensearch/pull/250)
- Support for Python 3.12 [#234](https://github.com/stac-utils/stac-fastapi-elasticsearch/pull/234)

### Changed

- Updated stac-fastapi parent libraries to v3.0.0a0 [#234](https://github.com/stac-utils/stac-fastapi-elasticsearch-opensearch/pull/234)
- Removed pystac dependency [#234](https://github.com/stac-utils/stac-fastapi-elasticsearch-opensearch/pull/234)

### Fixed

- Fixed issue where paginated search queries would return a `next_token` on the last page [#243](https://github.com/stac-utils/stac-fastapi-elasticsearch-opensearch/pull/243)

## [v2.4.1]

### Added

- A test to ensure that pagination correctly returns expected links, particularly verifying the absence of a 'next' link on the last page of results [#244](https://github.com/stac-utils/stac-fastapi-elasticsearch-opensearch/pull/244)

### Fixed

- Fixed issue where searches return an empty `links` array [#241](https://github.com/stac-utils/stac-fastapi-elasticsearch-opensearch/pull/241)

## [v2.4.0]

### Added

- Added option to include Basic Auth [#232](https://github.com/stac-utils/stac-fastapi-elasticsearch-opensearch/pull/232)

### Changed

- Upgrade stac-fastapi libaries to v2.5.5 [#237](https://github.com/stac-utils/stac-fastapi-elasticsearch-opensearch/pull/237)

### Fixed

- Fixed `POST /collections/test-collection/items` returning an item with an empty links array [#236](https://github.com/stac-utils/stac-fastapi-elasticsearch-opensearch/pull/236)

## [v2.3.0]

### Changed

- Upgraded stac-fastapi libraries to v2.5.3 from v2.4.9 [#172](https://github.com/stac-utils/stac-fastapi-elasticsearch/pull/172)

## [v2.2.0]

### Added

- use index templates for Collection and Item indices [#208](https://github.com/stac-utils/stac-fastapi-elasticsearch-opensearch/discussions/208)
- Added API `title`, `version`, and `description` parameters from environment variables `STAC_FASTAPI_TITLE`, `STAC_FASTAPI_VERSION` and `STAC_FASTAPI_DESCRIPTION`, respectively. [#207](https://github.com/stac-utils/stac-fastapi-elasticsearch-opensearch/pull/207)
- Added a `STAC_FASTAPI_ROOT_PATH` environment variable to define the root path. Useful when working with an API gateway or load balancer. [#221](https://github.com/stac-utils/stac-fastapi-elasticsearch-opensearch/pull/221)
- Added mkdocs, pdocs, to generate docs and push to gh pages via workflow. Updated documentation. [#223](https://github.com/stac-utils/stac-fastapi-elasticsearch-opensearch/pull/223)

### Changed

- Updated the pip_docker example to use stac-fastapi.elasticsearch 2.1.0 and the elasticsearch 8.11.0 docker image. [#216](https://github.com/stac-utils/stac-fastapi-elasticsearch-opensearch/pull/216)
- Updated the Data Loader CLI tool to accept a base_url, a data directory, a custom collection id, and an option to use bulk insert. [#218](https://github.com/stac-utils/stac-fastapi-elasticsearch-opensearch/pull/218)
- Changed the default `ca_certs` value to use `certifi.where()` to find the installed certificate authority. [#222](https://github.com/stac-utils/stac-fastapi-elasticsearch-opensearch/pull/222)

### Fixed

- URL encode next href: [#215](https://github.com/stac-utils/stac-fastapi-elasticsearch-opensearch/issues/215)
- Do not overwrite links in Item and Collection objects before persisting in database [#210](https://github.com/stac-utils/stac-fastapi-elasticsearch-opensearch/issues/210)

## [v2.1.0]

### Added

- Added explicit mapping for ID in `ES_COLLECTIONS_MAPPINGS` [#198](https://github.com/stac-utils/stac-fastapi-elasticsearch-opensearch/pull/198)

### Changed

- Removed database logic from core.py all_collections [#196](https://github.com/stac-utils/stac-fastapi-elasticsearch-opensearch/pull/196)
- Changed OpenSearch config ssl_version to SSLv23 [#200](https://github.com/stac-utils/stac-fastapi-elasticsearch-opensearch/pull/200)

### Fixed

## [v2.0.0]

### Added

- Added core library package for common logic [#186](https://github.com/stac-utils/stac-fastapi-elasticsearch-opensearch/pull/186)

### Changed

- Moved Elasticsearch and Opensearch backends into separate packages [#186](https://github.com/stac-utils/stac-fastapi-elasticsearch-opensearch/pull/186)

### Fixed

- Allow additional top-level properties on collections [#191](https://github.com/stac-utils/stac-fastapi-elasticsearch-opensearch/pull/191)

## [v1.1.0]

### Added

- Advanced comparison (LIKE, IN, BETWEEN) operators to the Filter extension [#178](https://github.com/stac-utils/stac-fastapi-elasticsearch/pull/178)
- Collection update endpoint no longer delete all sub items [#177](https://github.com/stac-utils/stac-fastapi-elasticsearch/pull/177)
- OpenSearch 2.11.1 support [#188](https://github.com/stac-utils/stac-fastapi-elasticsearch/pull/188)

### Changed

- Elasticsearch drivers from 7.17.9 to 8.11.0 [#169](https://github.com/stac-utils/stac-fastapi-elasticsearch/pull/169)
- Collection update endpoint no longer delete all sub items [#177](https://github.com/stac-utils/stac-fastapi-elasticsearch/pull/177)

### Fixed

- Exclude unset fields in search response [#166](https://github.com/stac-utils/stac-fastapi-elasticsearch/issues/166)
- Upgrade stac-fastapi to v2.4.9 [#172](https://github.com/stac-utils/stac-fastapi-elasticsearch/pull/172)
- Set correct default filter-lang for GET /search requests [#179](https://github.com/stac-utils/stac-fastapi-elasticsearch/issues/179)

## [v1.0.0]

### Added

- Collection-level Assets to the CollectionSerializer [#148](https://github.com/stac-utils/stac-fastapi-elasticsearch/issues/148)
- Pagination for /collections - GET all collections - route [#164](https://github.com/stac-utils/stac-fastapi-elasticsearch/pull/164)
- Examples folder with example docker setup for running sfes from pip [#147](https://github.com/stac-utils/stac-fastapi-elasticsearch/pull/147)
- GET /search filter extension queries [#163](https://github.com/stac-utils/stac-fastapi-elasticsearch/pull/163)
- Added support for GET /search intersection queries [#158](https://github.com/stac-utils/stac-fastapi-elasticsearch/issues/158)

### Changed

- Update elasticsearch version from 8.1.3 to 8.10.4 in cicd, gh actions [#164](https://github.com/stac-utils/stac-fastapi-elasticsearch/pull/164)
- Updated core stac-fastapi libraries to 2.4.8 from 2.4.3 [#151](https://github.com/stac-utils/stac-fastapi-elasticsearch/pull/151)
- Use aliases on Elasticsearch indices, add number suffix in index name. [#152](https://github.com/stac-utils/stac-fastapi-elasticsearch/pull/152)

### Fixed

- Corrected the closing of client connections in ES index management functions [#132](https://github.com/stac-utils/stac-fastapi-elasticsearch/issues/132)
- Corrected the automatic converstion of float values to int when building Filter Clauses [#135](https://github.com/stac-utils/stac-fastapi-elasticsearch/issues/135)
- Do not index `proj:geometry` field as geo_shape [#154](https://github.com/stac-utils/stac-fastapi-elasticsearch/issues/154)
- Remove unsupported characters from Elasticsearch index names [#153](https://github.com/stac-utils/stac-fastapi-elasticsearch/issues/153)
- Fixed GET /search sortby requests [#25](https://github.com/stac-utils/stac-fastapi-elasticsearch/issues/25)

## [v0.3.0]

### Added

- Added bbox and datetime parameters and functionality to item_collection [#127](https://github.com/stac-utils/stac-fastapi-elasticsearch/pull/127)
- Added collection_id parameter to create_item function [#127](https://github.com/stac-utils/stac-fastapi-elasticsearch/pull/127)
- Added item_id and collection_id to update_item [#127](https://github.com/stac-utils/stac-fastapi-elasticsearch/pull/127)
- The default Collection objects index can be overridden by the `STAC_COLLECTIONS_INDEX` environment variable [#128](https://github.com/stac-utils/stac-fastapi-elasticsearch/pull/128)
- The default Item objects index prefix can be overridden by the `STAC_ITEMS_INDEX_PREFIX` environment variable [#128](https://github.com/stac-utils/stac-fastapi-elasticsearch/pull/128)
- Fields Extension [#129](https://github.com/stac-utils/stac-fastapi-elasticsearch/pull/129)
- Support for Python 3.11 [#131](https://github.com/stac-utils/stac-fastapi-elasticsearch/pull/131)

### Changed

- Updated core stac-fastapi libraries to 2.4.3 from 2.3.0 [#127](https://github.com/stac-utils/stac-fastapi-elasticsearch/pull/127)

## [v0.2.0]

### Added

- Filter Extension as GET with CQL2-Text and POST with CQL2-JSON,
  supporting the Basic CQL2 and Basic Spatial Operators conformance classes.
- Added Elasticsearch local config to support snapshot/restore to local filesystem

### Fixed

- Fixed search intersects query.
- Corrected the Sort and Query conformance class URIs.

### Changed

- Default to Python 3.10
- Default to Elasticsearch 8.x
- Collection objects are now stored in `collections` index rather than `stac_collections` index
- Item objects are no longer stored in `stac_items`, but in indices per collection named `items_{collection_id}`
- When using bulk ingest, items will continue to be ingested if any of them fail. Previously, the call would fail
  immediately if any items failed.

## [v0.1.0]

### Changed

- Elasticsearch index mappings updated to be more thorough.
- Endpoints that return items (e.g., /search) now sort the results by 'properties.datetime,id,collection'.
  Previously, there was no sort order defined.
- Db_to_stac serializer moved to core.py for consistency as it existed in both core and database_logic previously.
- Use genexp in execute_search and get_all_collections to return results.
- Added db_to_stac serializer to item_collection method in core.py.

[Unreleased]: https://github.com/stac-utils/stac-fastapi-elasticsearch-opensearch/compare/v6.1.0...main
[v6.1.0]: https://github.com/stac-utils/stac-fastapi-elasticsearch-opensearch/compare/v6.0.0...v6.1.0
[v6.0.0]: https://github.com/stac-utils/stac-fastapi-elasticsearch-opensearch/compare/v5.0.0...v6.0.0
[v5.0.0]: https://github.com/stac-utils/stac-fastapi-elasticsearch-opensearch/compare/v4.2.0...v5.0.0
[v4.2.0]: https://github.com/stac-utils/stac-fastapi-elasticsearch-opensearch/compare/v4.1.0...v4.2.0
[v4.1.0]: https://github.com/stac-utils/stac-fastapi-elasticsearch-opensearch/compare/v4.0.0...v4.1.0
[v4.0.0]: https://github.com/stac-utils/stac-fastapi-elasticsearch-opensearch/compare/v3.2.5...v4.0.0
[v3.2.5]: https://github.com/stac-utils/stac-fastapi-elasticsearch-opensearch/compare/v3.2.4...v3.2.5
[v3.2.4]: https://github.com/stac-utils/stac-fastapi-elasticsearch-opensearch/compare/v3.2.3...v3.2.4
[v3.2.3]: https://github.com/stac-utils/stac-fastapi-elasticsearch-opensearch/compare/v3.2.2...v3.2.3
[v3.2.2]: https://github.com/stac-utils/stac-fastapi-elasticsearch-opensearch/compare/v3.2.1...v3.2.2
[v3.2.1]: https://github.com/stac-utils/stac-fastapi-elasticsearch-opensearch/compare/v3.2.0...v3.2.1
[v3.2.0]: https://github.com/stac-utils/stac-fastapi-elasticsearch-opensearch/compare/v3.1.0...v3.2.0
[v3.1.0]: https://github.com/stac-utils/stac-fastapi-elasticsearch-opensearch/compare/v3.0.0...v3.1.0
[v3.0.0]: https://github.com/stac-utils/stac-fastapi-elasticsearch-opensearch/compare/v2.4.1...v3.0.0
[v2.4.1]: https://github.com/stac-utils/stac-fastapi-elasticsearch-opensearch/compare/v2.4.0...v2.4.1
[v2.4.0]: https://github.com/stac-utils/stac-fastapi-elasticsearch-opensearch/compare/v2.3.0...v2.4.0
[v2.3.0]: https://github.com/stac-utils/stac-fastapi-elasticsearch-opensearch/compare/v2.2.0...v2.3.0
[v2.2.0]: https://github.com/stac-utils/stac-fastapi-elasticsearch-opensearch/compare/v2.1.0...v2.2.0
[v2.1.0]: https://github.com/stac-utils/stac-fastapi-elasticsearch-opensearch/compare/v2.0.0...v2.1.0
[v2.0.0]: https://github.com/stac-utils/stac-fastapi-elasticsearch-opensearch/compare/v1.1.0...v2.0.0
[v1.1.0]: https://github.com/stac-utils/stac-fastapi-elasticsearch-opensearch/compare/v1.0.0...v1.1.0
[v1.0.0]: https://github.com/stac-utils/stac-fastapi-elasticsearch-opensearch/compare/v0.3.0...v1.0.0
[v0.3.0]: https://github.com/stac-utils/stac-fastapi-elasticsearch-opensearch/compare/v0.2.0...v0.3.0
[v0.2.0]: https://github.com/stac-utils/stac-fastapi-elasticsearch-opensearch/compare/v0.1.0...v0.2.0
[v0.1.0]: https://github.com/stac-utils/stac-fastapi-elasticsearch-opensearch/compare/v0.1.0<|MERGE_RESOLUTION|>--- conflicted
+++ resolved
@@ -8,8 +8,6 @@
 
 ## [Unreleased]
 
-<<<<<<< HEAD
-=======
 ## [v6.1.0] - 2025-07-24
 
 ### Added
@@ -25,18 +23,14 @@
 
 ## [v6.0.0] - 2025-06-22
 
->>>>>>> 59d43f93
 ### Added
 
 - Added support for PATCH update through  [RFC 6902](https://datatracker.ietf.org/doc/html/rfc6902) and [RFC 7396](https://datatracker.ietf.org/doc/html/rfc7396) [#291](https://github.com/stac-utils/stac-fastapi-elasticsearch-opensearch/pull/291)
 
-<<<<<<< HEAD
-=======
 ### Changed
 
 - Updated stac-fastapi parent libraries to v6.0.0 [#291](https://github.com/stac-utils/stac-fastapi-elasticsearch-opensearch/pull/291)
 
->>>>>>> 59d43f93
 ## [v5.0.0] - 2025-06-11
 
 ### Added
