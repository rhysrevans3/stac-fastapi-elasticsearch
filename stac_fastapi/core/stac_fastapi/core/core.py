--- conflicted
+++ resolved
@@ -5,16 +5,12 @@
 from datetime import datetime as datetime_type
 from datetime import timezone
 from enum import Enum
-<<<<<<< HEAD
-from typing import Annotated, Any, Dict, List, Literal, Optional, Set, Type, Union
-=======
 from typing import Any, Dict, List, Literal, Optional, Set, Type, Union
->>>>>>> b0450eb5
 from urllib.parse import unquote_plus, urljoin
 
 import attr
 import orjson
-from fastapi import Header, HTTPException, Request
+from fastapi import HTTPException, Request
 from overrides import overrides
 from pydantic import TypeAdapter, ValidationError
 from pygeofilter.backends.cql2_json import to_cql2
@@ -46,13 +42,9 @@
 
 logger = logging.getLogger(__name__)
 
-<<<<<<< HEAD
-NumType = Union[float, int]
 partialItemValidator = TypeAdapter(stac_types.PartialItem)
 partialCollectionValidator = TypeAdapter(stac_types.PartialCollection)
 
-=======
->>>>>>> b0450eb5
 
 @attr.s
 class CoreClient(AsyncBaseCoreClient):
@@ -74,12 +66,16 @@
     """
 
     database: BaseDatabaseLogic = attr.ib()
-    base_conformance_classes: List[str] = attr.ib(factory=lambda: BASE_CONFORMANCE_CLASSES)
+    base_conformance_classes: List[str] = attr.ib(
+        factory=lambda: BASE_CONFORMANCE_CLASSES
+    )
     extensions: List[ApiExtension] = attr.ib(default=attr.Factory(list))
 
     session: Session = attr.ib(default=attr.Factory(Session.create_from_env))
     item_serializer: Type[ItemSerializer] = attr.ib(default=ItemSerializer)
-    collection_serializer: Type[CollectionSerializer] = attr.ib(default=CollectionSerializer)
+    collection_serializer: Type[CollectionSerializer] = attr.ib(
+        default=CollectionSerializer
+    )
     post_request_model = attr.ib(default=BaseSearchPostRequest)
     stac_version: str = attr.ib(default=STAC_VERSION)
     landing_page_id: str = attr.ib(default="stac-fastapi")
@@ -203,7 +199,9 @@
                 "rel": "service-desc",
                 "type": "application/vnd.oai.openapi+json;version=3.0",
                 "title": "OpenAPI service description",
-                "href": urljoin(str(request.base_url), request.app.openapi_url.lstrip("/")),
+                "href": urljoin(
+                    str(request.base_url), request.app.openapi_url.lstrip("/")
+                ),
             }
         )
 
@@ -213,7 +211,9 @@
                 "rel": "service-doc",
                 "type": "text/html",
                 "title": "OpenAPI service documentation",
-                "href": urljoin(str(request.base_url), request.app.docs_url.lstrip("/")),
+                "href": urljoin(
+                    str(request.base_url), request.app.docs_url.lstrip("/")
+                ),
             }
         )
 
@@ -233,7 +233,9 @@
         limit = int(request.query_params.get("limit", 10))
         token = request.query_params.get("token")
 
-        collections, next_token = await self.database.get_all_collections(token=token, limit=limit, request=request)
+        collections, next_token = await self.database.get_all_collections(
+            token=token, limit=limit, request=request
+        )
 
         links = [
             {"rel": Relations.root.value, "type": MimeTypes.json, "href": base_url},
@@ -251,7 +253,9 @@
 
         return stac_types.Collections(collections=collections, links=links)
 
-    async def get_collection(self, collection_id: str, **kwargs) -> stac_types.Collection:
+    async def get_collection(
+        self, collection_id: str, **kwargs
+    ) -> stac_types.Collection:
         """Get a collection from the database by its id.
 
         Args:
@@ -304,17 +308,23 @@
 
         base_url = str(request.base_url)
 
-        collection = await self.get_collection(collection_id=collection_id, request=request)
+        collection = await self.get_collection(
+            collection_id=collection_id, request=request
+        )
         collection_id = collection.get("id")
         if collection_id is None:
             raise HTTPException(status_code=404, detail="Collection not found")
 
         search = self.database.make_search()
-        search = self.database.apply_collections_filter(search=search, collection_ids=[collection_id])
+        search = self.database.apply_collections_filter(
+            search=search, collection_ids=[collection_id]
+        )
 
         if datetime:
             datetime_search = self._return_date(datetime)
-            search = self.database.apply_datetime_filter(search=search, datetime_search=datetime_search)
+            search = self.database.apply_datetime_filter(
+                search=search, datetime_search=datetime_search
+            )
 
         if bbox:
             bbox = [float(x) for x in bbox]
@@ -331,7 +341,9 @@
             collection_ids=[collection_id],
         )
 
-        items = [self.item_serializer.db_to_stac(item, base_url=base_url) for item in items]
+        items = [
+            self.item_serializer.db_to_stac(item, base_url=base_url) for item in items
+        ]
 
         links = await PagingLinks(request=request, next=next_token).get_links()
 
@@ -343,7 +355,9 @@
             numMatched=maybe_count,
         )
 
-    async def get_item(self, item_id: str, collection_id: str, **kwargs) -> stac_types.Item:
+    async def get_item(
+        self, item_id: str, collection_id: str, **kwargs
+    ) -> stac_types.Item:
         """Get an item from the database based on its id and collection id.
 
         Args:
@@ -358,7 +372,9 @@
             NotFoundError: If the item does not exist in the specified collection.
         """
         base_url = str(kwargs["request"].base_url)
-        item = await self.database.get_one_item(item_id=item_id, collection_id=collection_id)
+        item = await self.database.get_one_item(
+            item_id=item_id, collection_id=collection_id
+        )
         return self.item_serializer.db_to_stac(item, base_url)
 
     @staticmethod
@@ -392,7 +408,9 @@
             if "/" in interval:
                 parts = interval.split("/")
                 result["gte"] = parts[0] if parts[0] != ".." else None
-                result["lte"] = parts[1] if len(parts) > 1 and parts[1] != ".." else None
+                result["lte"] = (
+                    parts[1] if len(parts) > 1 and parts[1] != ".." else None
+                )
             else:
                 converted_time = interval if interval != ".." else None
                 result["gte"] = result["lte"] = converted_time
@@ -491,32 +509,24 @@
             "datetime": datetime,
         }
 
-<<<<<<< HEAD
-=======
         if datetime:
             base_args["datetime"] = self._format_datetime_range(date_str=datetime)
 
->>>>>>> b0450eb5
         if intersects:
             base_args["intersects"] = orjson.loads(unquote_plus(intersects))
 
         if sortby:
             base_args["sortby"] = [
-                {"field": sort[1:], "direction": "desc" if sort[0] == "-" else "asc"} for sort in sortby
+                {"field": sort[1:], "direction": "desc" if sort[0] == "-" else "asc"}
+                for sort in sortby
             ]
 
         if filter_expr:
-<<<<<<< HEAD
-            base_args["filter-lang"] = "cql2-json"
-            base_args["filter"] = orjson.loads(
-                unquote_plus(filter_expr) if filter_lang == "cql2-json" else to_cql2(parse_cql2_text(filter_expr))
-=======
             base_args["filter_lang"] = "cql2-json"
             base_args["filter"] = orjson.loads(
                 unquote_plus(filter_expr)
                 if filter_lang == "cql2-json"
                 else to_cql2(parse_cql2_text(filter_expr))
->>>>>>> b0450eb5
             )
 
         if fields:
@@ -532,12 +542,16 @@
         try:
             search_request = self.post_request_model(**base_args)
         except ValidationError as e:
-            raise HTTPException(status_code=400, detail=f"Invalid parameters provided: {e}")
+            raise HTTPException(
+                status_code=400, detail=f"Invalid parameters provided: {e}"
+            )
         resp = await self.post_search(search_request=search_request, request=request)
 
         return resp
 
-    async def post_search(self, search_request: BaseSearchPostRequest, request: Request) -> stac_types.ItemCollection:
+    async def post_search(
+        self, search_request: BaseSearchPostRequest, request: Request
+    ) -> stac_types.ItemCollection:
         """
         Perform a POST search on the catalog.
 
@@ -556,14 +570,20 @@
         search = self.database.make_search()
 
         if search_request.ids:
-            search = self.database.apply_ids_filter(search=search, item_ids=search_request.ids)
+            search = self.database.apply_ids_filter(
+                search=search, item_ids=search_request.ids
+            )
 
         if search_request.collections:
-            search = self.database.apply_collections_filter(search=search, collection_ids=search_request.collections)
+            search = self.database.apply_collections_filter(
+                search=search, collection_ids=search_request.collections
+            )
 
         if search_request.datetime:
             datetime_search = self._return_date(search_request.datetime)
-            search = self.database.apply_datetime_filter(search=search, datetime_search=datetime_search)
+            search = self.database.apply_datetime_filter(
+                search=search, datetime_search=datetime_search
+            )
 
         if search_request.bbox:
             bbox = search_request.bbox
@@ -573,7 +593,9 @@
             search = self.database.apply_bbox_filter(search=search, bbox=bbox)
 
         if search_request.intersects:
-            search = self.database.apply_intersects_filter(search=search, intersects=search_request.intersects)
+            search = self.database.apply_intersects_filter(
+                search=search, intersects=search_request.intersects
+            )
 
         if search_request.query:
             for field_name, expr in search_request.query.items():
@@ -581,28 +603,28 @@
                 for op, value in expr.items():
                     # Convert enum to string
                     operator = op.value if isinstance(op, Enum) else op
-                    search = self.database.apply_stacql_filter(search=search, op=operator, field=field, value=value)
+                    search = self.database.apply_stacql_filter(
+                        search=search, op=operator, field=field, value=value
+                    )
 
         # only cql2_json is supported here
-<<<<<<< HEAD
-        if search_request.filter_expr:
-            try:
-                search = self.database.apply_cql2_filter(search, search_request.filter_expr)
-=======
         if hasattr(search_request, "filter_expr"):
             cql2_filter = getattr(search_request, "filter_expr", None)
             try:
                 search = await self.database.apply_cql2_filter(search, cql2_filter)
->>>>>>> b0450eb5
             except Exception as e:
-                raise HTTPException(status_code=400, detail=f"Error with cql2_json filter: {e}")
+                raise HTTPException(
+                    status_code=400, detail=f"Error with cql2_json filter: {e}"
+                )
 
         if hasattr(search_request, "q"):
             free_text_queries = getattr(search_request, "q", None)
             try:
                 search = self.database.apply_free_text_filter(search, free_text_queries)
             except Exception as e:
-                raise HTTPException(status_code=400, detail=f"Error with free text query: {e}")
+                raise HTTPException(
+                    status_code=400, detail=f"Error with free text query: {e}"
+                )
 
         sort = None
         if search_request.sortby:
@@ -620,7 +642,11 @@
             collection_ids=search_request.collections,
         )
 
-        fields = getattr(search_request, "fields", None) if self.extension_is_enabled("FieldsExtension") else None
+        fields = (
+            getattr(search_request, "fields", None)
+            if self.extension_is_enabled("FieldsExtension")
+            else None
+        )
         include: Set[str] = fields.include if fields and fields.include else set()
         exclude: Set[str] = fields.exclude if fields and fields.exclude else set()
 
@@ -674,11 +700,6 @@
         request = kwargs.get("request")
         base_url = str(request.base_url)
 
-<<<<<<< HEAD
-        # If a feature collection is posted
-        if item["type"] == "FeatureCollection":
-            bulk_client = BulkTransactionsClient(database=self.database, settings=self.settings)
-=======
         # Convert Pydantic model to dict for uniform processing
         item_dict = item.model_dump(mode="json")
 
@@ -688,7 +709,6 @@
                 database=self.database, settings=self.settings
             )
             features = item_dict["features"]
->>>>>>> b0450eb5
             processed_items = [
                 bulk_client.preprocess_item(
                     feature, base_url, BulkTransactionMethod.INSERT
@@ -697,9 +717,6 @@
             ]
             attempted = len(processed_items)
 
-<<<<<<< HEAD
-            await self.database.bulk_async(collection_id, processed_items, refresh=kwargs.get("refresh", False))
-=======
             success, errors = await self.database.bulk_async(
                 collection_id=collection_id,
                 processed_items=processed_items,
@@ -714,7 +731,6 @@
                     f"Bulk async operation succeeded with {success} actions for collection {collection_id}."
                 )
             return f"Successfully added {success} Items. {attempted - success} errors occurred."
->>>>>>> b0450eb5
 
         # Handle single item
         await self.database.create_item(
@@ -723,7 +739,9 @@
         return ItemSerializer.db_to_stac(item_dict, base_url)
 
     @overrides
-    async def update_item(self, collection_id: str, item_id: str, item: Item, **kwargs) -> stac_types.Item:
+    async def update_item(
+        self, collection_id: str, item_id: str, item: Item, **kwargs
+    ) -> stac_types.Item:
         """Update an item in the collection.
 
         Args:
@@ -752,7 +770,6 @@
         return ItemSerializer.db_to_stac(item, base_url)
 
     @overrides
-<<<<<<< HEAD
     async def patch_item(
         self,
         collection_id: str,
@@ -760,6 +777,21 @@
         patch: Union[stac_types.PartialItem, List[stac_types.PatchOperation]],
         **kwargs,
     ):
+        """Patch an item in the collection.
+
+        Args:
+            collection_id (str): The ID of the collection the item belongs to.
+            item_id (str): The ID of the item to be updated.
+            patch (Union[stac_types.PartialItem, List[stac_types.PatchOperation]]): The item data or operations.
+            kwargs: Other optional arguments, including the request object.
+
+        Returns:
+            stac_types.Item: The updated item object.
+
+        Raises:
+            NotFound: If the specified collection is not found in the database.
+
+        """
         base_url = str(kwargs["request"].base_url)
 
         content_type = kwargs["request"].headers.get("content-type")
@@ -791,10 +823,7 @@
         raise NotImplementedError("Content-Type and body combination not implemented")
 
     @overrides
-    async def delete_item(self, item_id: str, collection_id: str, **kwargs) -> Optional[stac_types.Item]:
-=======
     async def delete_item(self, item_id: str, collection_id: str, **kwargs) -> None:
->>>>>>> b0450eb5
         """Delete an item from a collection.
 
         Args:
@@ -810,7 +839,9 @@
         return None
 
     @overrides
-    async def create_collection(self, collection: Collection, **kwargs) -> stac_types.Collection:
+    async def create_collection(
+        self, collection: Collection, **kwargs
+    ) -> stac_types.Collection:
         """Create a new collection in the database.
 
         Args:
@@ -835,7 +866,9 @@
         )
 
     @overrides
-    async def update_collection(self, collection_id: str, collection: Collection, **kwargs) -> stac_types.Collection:
+    async def update_collection(
+        self, collection_id: str, collection: Collection, **kwargs
+    ) -> stac_types.Collection:
         """
         Update a collection.
 
@@ -860,13 +893,9 @@
         request = kwargs["request"]
 
         collection = self.database.collection_serializer.stac_to_db(collection, request)
-<<<<<<< HEAD
-        await self.database.update_collection(collection_id=collection_id, collection=collection)
-=======
         await self.database.update_collection(
             collection_id=collection_id, collection=collection, **kwargs
         )
->>>>>>> b0450eb5
 
         return CollectionSerializer.db_to_stac(
             collection,
@@ -923,11 +952,7 @@
         raise NotImplementedError("Content-Type and body combination not implemented")
 
     @overrides
-<<<<<<< HEAD
-    async def delete_collection(self, collection_id: str, **kwargs) -> Optional[stac_types.Collection]:
-=======
     async def delete_collection(self, collection_id: str, **kwargs) -> None:
->>>>>>> b0450eb5
         """
         Delete a collection.
 
@@ -963,7 +988,9 @@
         """Create es engine."""
         self.client = self.settings.create_client
 
-    def preprocess_item(self, item: stac_types.Item, base_url, method: BulkTransactionMethod) -> stac_types.Item:
+    def preprocess_item(
+        self, item: stac_types.Item, base_url, method: BulkTransactionMethod
+    ) -> stac_types.Item:
         """Preprocess an item to match the data model.
 
         Args:
@@ -975,16 +1002,14 @@
             The preprocessed item.
         """
         exist_ok = method == BulkTransactionMethod.UPSERT
-<<<<<<< HEAD
-        return self.database.sync_prep_create_item(item=item, base_url=base_url, exist_ok=exist_ok)
-=======
         return self.database.bulk_sync_prep_create_item(
             item=item, base_url=base_url, exist_ok=exist_ok
         )
->>>>>>> b0450eb5
 
     @overrides
-    def bulk_item_insert(self, items: Items, chunk_size: Optional[int] = None, **kwargs) -> str:
+    def bulk_item_insert(
+        self, items: Items, chunk_size: Optional[int] = None, **kwargs
+    ) -> str:
         """Perform a bulk insertion of items into the database using Elasticsearch.
 
         Args:
@@ -1001,9 +1026,6 @@
         else:
             base_url = ""
 
-<<<<<<< HEAD
-        processed_items = [self.preprocess_item(item, base_url, items.method) for item in items.items.values()]
-=======
         processed_items = []
         for item in items.items.values():
             try:
@@ -1016,15 +1038,8 @@
             except ValidationError:
                 # Immediately raise on the first invalid item (strict mode)
                 raise
->>>>>>> b0450eb5
 
         collection_id = processed_items[0]["collection"]
-<<<<<<< HEAD
-
-        self.database.bulk_sync(collection_id, processed_items, refresh=kwargs.get("refresh", False))
-
-        return f"Successfully added {len(processed_items)} Items."
-=======
         attempted = len(processed_items)
         success, errors = self.database.bulk_sync(
             collection_id,
@@ -1106,23 +1121,17 @@
     "geo_shape": "object",
     "nested": "array",
 }
->>>>>>> b0450eb5
 
 
 @attr.s
 class EsAsyncBaseFiltersClient(AsyncBaseFiltersClient):
     """Defines a pattern for implementing the STAC filter extension."""
 
-<<<<<<< HEAD
-    # todo: use the ES _mapping endpoint to dynamically find what fields exist
-    async def get_queryables(self, collection_id: Optional[str] = None, **kwargs) -> Dict[str, Any]:
-=======
     database: BaseDatabaseLogic = attr.ib()
 
     async def get_queryables(
         self, collection_id: Optional[str] = None, **kwargs
     ) -> Dict[str, Any]:
->>>>>>> b0450eb5
         """Get the queryables available for the given collection_id.
 
         If collection_id is None, returns the intersection of all
