"""Request model for the Aggregation extension."""

from datetime import datetime
from datetime import datetime as datetime_type
from typing import Dict, List, Literal, Optional, Union
from urllib.parse import unquote_plus, urljoin

import attr
import orjson
from fastapi import HTTPException, Path, Request
from pygeofilter.backends.cql2_json import to_cql2
from pygeofilter.parsers.cql2_text import parse as parse_cql2_text
from stac_pydantic.shared import BBox
from typing_extensions import Annotated

from stac_fastapi.core.base_database_logic import BaseDatabaseLogic
from stac_fastapi.core.base_settings import ApiBaseSettings
from stac_fastapi.core.datetime_utils import datetime_to_str
from stac_fastapi.core.session import Session
from stac_fastapi.extensions.core.aggregation.client import AsyncBaseAggregationClient
from stac_fastapi.extensions.core.aggregation.request import (
    AggregationExtensionGetRequest,
    AggregationExtensionPostRequest,
)
from stac_fastapi.extensions.core.aggregation.types import (
    Aggregation,
    AggregationCollection,
)
from stac_fastapi.extensions.core.filter.request import (
    FilterExtensionGetRequest,
    FilterExtensionPostRequest,
)
from stac_fastapi.types.rfc3339 import DateTimeType

FilterLang = Literal["cql-json", "cql2-json", "cql2-text"]


@attr.s
class EsAggregationExtensionGetRequest(
    AggregationExtensionGetRequest, FilterExtensionGetRequest
):
    """Implementation specific query parameters for aggregation precision."""

    collection_id: Optional[
        Annotated[str, Path(description="Collection ID")]
    ] = attr.ib(default=None)

    centroid_geohash_grid_frequency_precision: Optional[int] = attr.ib(default=None)
    centroid_geohex_grid_frequency_precision: Optional[int] = attr.ib(default=None)
    centroid_geotile_grid_frequency_precision: Optional[int] = attr.ib(default=None)
    geometry_geohash_grid_frequency_precision: Optional[int] = attr.ib(default=None)
    geometry_geotile_grid_frequency_precision: Optional[int] = attr.ib(default=None)
    datetime_frequency_interval: Optional[str] = attr.ib(default=None)


class EsAggregationExtensionPostRequest(
    AggregationExtensionPostRequest, FilterExtensionPostRequest
):
    """Implementation specific query parameters for aggregation precision."""

    centroid_geohash_grid_frequency_precision: Optional[int] = None
    centroid_geohex_grid_frequency_precision: Optional[int] = None
    centroid_geotile_grid_frequency_precision: Optional[int] = None
    geometry_geohash_grid_frequency_precision: Optional[int] = None
    geometry_geotile_grid_frequency_precision: Optional[int] = None
    datetime_frequency_interval: Optional[str] = None


@attr.s
class EsAsyncAggregationClient(AsyncBaseAggregationClient):
    """Defines a pattern for implementing the STAC aggregation extension."""

    database: BaseDatabaseLogic = attr.ib()
    settings: ApiBaseSettings = attr.ib()
    session: Session = attr.ib(default=attr.Factory(Session.create_from_env))

    DEFAULT_AGGREGATIONS = [
        {"name": "total_count", "data_type": "integer"},
        {"name": "datetime_max", "data_type": "datetime"},
        {"name": "datetime_min", "data_type": "datetime"},
        {
            "name": "datetime_frequency",
            "data_type": "frequency_distribution",
            "frequency_distribution_data_type": "datetime",
        },
        {
            "name": "collection_frequency",
            "data_type": "frequency_distribution",
            "frequency_distribution_data_type": "string",
        },
        {
            "name": "geometry_geohash_grid_frequency",
            "data_type": "frequency_distribution",
            "frequency_distribution_data_type": "string",
        },
        {
            "name": "geometry_geotile_grid_frequency",
            "data_type": "frequency_distribution",
            "frequency_distribution_data_type": "string",
        },
    ]

    GEO_POINT_AGGREGATIONS = [
        {
            "name": "grid_code_frequency",
            "data_type": "frequency_distribution",
            "frequency_distribution_data_type": "string",
        },
        {
            "name": "centroid_geohash_grid_frequency",
            "data_type": "frequency_distribution",
            "frequency_distribution_data_type": "string",
        },
        {
            "name": "centroid_geohex_grid_frequency",
            "data_type": "frequency_distribution",
            "frequency_distribution_data_type": "string",
        },
        {
            "name": "centroid_geotile_grid_frequency",
            "data_type": "frequency_distribution",
            "frequency_distribution_data_type": "string",
        },
    ]

    MAX_GEOHASH_PRECISION = 12
    MAX_GEOHEX_PRECISION = 15
    MAX_GEOTILE_PRECISION = 29
    SUPPORTED_DATETIME_INTERVAL = {"day", "month", "year"}
    DEFAULT_DATETIME_INTERVAL = "month"

    async def get_aggregations(self, collection_id: Optional[str] = None, **kwargs):
        """Get the available aggregations for a catalog or collection defined in the STAC JSON. If no aggregations, default aggregations are used."""
        request: Request = kwargs["request"]
        base_url = str(request.base_url)
        links = [{"rel": "root", "type": "application/json", "href": base_url}]

        if collection_id is not None:
            collection_endpoint = urljoin(base_url, f"collections/{collection_id}")
            links.extend(
                [
                    {
                        "rel": "collection",
                        "type": "application/json",
                        "href": collection_endpoint,
                    },
                    {
                        "rel": "self",
                        "type": "application/json",
                        "href": urljoin(collection_endpoint + "/", "aggregations"),
                    },
                ]
            )
            if await self.database.check_collection_exists(collection_id) is None:
                collection = await self.database.find_collection(collection_id)
                aggregations = collection.get(
                    "aggregations", self.DEFAULT_AGGREGATIONS.copy()
                )
            else:
                raise IndexError(f"Collection {collection_id} does not exist")
        else:
            links.append(
                {
                    "rel": "self",
                    "type": "application/json",
                    "href": urljoin(base_url, "aggregations"),
                }
            )

            aggregations = self.DEFAULT_AGGREGATIONS
        return AggregationCollection(
            type="AggregationCollection", aggregations=aggregations, links=links
        )

    def extract_precision(
        self, precision: Union[int, None], min_value: int, max_value: int
    ) -> Optional[int]:
        """Ensure that the aggregation precision value is withing the a valid range, otherwise return the minumium value."""
        if precision is not None:
            if precision < min_value or precision > max_value:
                raise HTTPException(
                    status_code=400,
                    detail=f"Invalid precision. Must be a number between {min_value} and {max_value} inclusive",
                )
            return precision
        else:
            return min_value

    def extract_date_histogram_interval(self, value: Optional[str]) -> str:
        """
        Ensure that the interval for the date histogram is valid. If no value is provided, the default will be returned.

        Args:
            value: value entered by the user

        Returns:
            string containing the date histogram interval to use.

        Raises:
            HTTPException: if the supplied value is not in the supported intervals
        """
        if value is not None:
            if value not in self.SUPPORTED_DATETIME_INTERVAL:
                raise HTTPException(
                    status_code=400,
                    detail=f"Invalid datetime interval. Must be one of {self.SUPPORTED_DATETIME_INTERVAL}",
                )
            else:
                return value
        else:
            return self.DEFAULT_DATETIME_INTERVAL

    @staticmethod
    def _return_date(
        interval: Optional[Union[DateTimeType, str]]
    ) -> Dict[str, Optional[str]]:
        """
        Convert a date interval.

        (which may be a datetime, a tuple of one or two datetimes a string
        representing a datetime or range, or None) into a dictionary for filtering
        search results with Elasticsearch.

        This function ensures the output dictionary contains 'gte' and 'lte' keys,
        even if they are set to None, to prevent KeyError in the consuming logic.

        Args:
            interval (Optional[Union[DateTimeType, str]]): The date interval, which might be a single datetime,
                a tuple with one or two datetimes, a string, or None.

        Returns:
            dict: A dictionary representing the date interval for use in filtering search results,
                always containing 'gte' and 'lte' keys.
        """
        result: Dict[str, Optional[str]] = {"gte": None, "lte": None}

        if interval is None:
            return result

        if isinstance(interval, str):
            if "/" in interval:
                parts = interval.split("/")
                result["gte"] = parts[0] if parts[0] != ".." else None
                result["lte"] = (
                    parts[1] if len(parts) > 1 and parts[1] != ".." else None
                )
            else:
                converted_time = interval if interval != ".." else None
                result["gte"] = result["lte"] = converted_time
            return result

        if isinstance(interval, datetime_type):
            datetime_iso = interval.isoformat()
            result["gte"] = result["lte"] = datetime_iso
        elif isinstance(interval, tuple):
            start, end = interval
            # Ensure datetimes are converted to UTC and formatted with 'Z'
            if start:
                result["gte"] = start.strftime("%Y-%m-%dT%H:%M:%S.%f")[:-3] + "Z"
            if end:
                result["lte"] = end.strftime("%Y-%m-%dT%H:%M:%S.%f")[:-3] + "Z"

        return result

    def frequency_agg(self, es_aggs, name, data_type):
        """Format an aggregation for a frequency distribution aggregation."""
        buckets = []
        for bucket in es_aggs.get(name, {}).get("buckets", []):
            bucket_data = {
                "key": bucket.get("key_as_string") or bucket.get("key"),
                "data_type": data_type,
                "frequency": bucket.get("doc_count"),
                "to": bucket.get("to"),
                "from": bucket.get("from"),
            }
            buckets.append(bucket_data)
        return Aggregation(
            name=name,
            data_type="frequency_distribution",
            overflow=es_aggs.get(name, {}).get("sum_other_doc_count", 0),
            buckets=buckets,
        )

    def metric_agg(self, es_aggs, name, data_type):
        """Format an aggregation for a metric aggregation."""
        value = es_aggs.get(name, {}).get("value_as_string") or es_aggs.get(
            name, {}
        ).get("value")
        # ES 7.x does not return datetimes with a 'value_as_string' field
        if "datetime" in name and isinstance(value, float):
            value = datetime_to_str(datetime.fromtimestamp(value / 1e3))
        return Aggregation(
            name=name,
            data_type=data_type,
            value=value,
        )

    def get_filter(self, filter, filter_lang):
        """Format the filter parameter in cql2-json or cql2-text."""
        if filter_lang == "cql2-text":
            return orjson.loads(to_cql2(parse_cql2_text(filter)))
        elif filter_lang == "cql2-json":
            if isinstance(filter, str):
                return orjson.loads(unquote_plus(filter))
            else:
                return filter
        else:
            raise HTTPException(
                status_code=400,
                detail=f"Unknown filter-lang: {filter_lang}. Only cql2-json or cql2-text are supported.",
            )

    def _format_datetime_range(self, date_tuple: DateTimeType) -> str:
        """
        Convert a tuple of datetime objects or None into a formatted string for API requests.

        Args:
            date_tuple (tuple): A tuple containing two elements, each can be a datetime object or None.

        Returns:
            str: A string formatted as 'YYYY-MM-DDTHH:MM:SS.sssZ/YYYY-MM-DDTHH:MM:SS.sssZ', with '..' used if any element is None.
        """

        def format_datetime(dt):
            """Format a single datetime object to the ISO8601 extended format with 'Z'."""
            return dt.strftime("%Y-%m-%dT%H:%M:%S.%f")[:-3] + "Z" if dt else ".."

        start, end = date_tuple
        return f"{format_datetime(start)}/{format_datetime(end)}"

    async def aggregate(
        self,
        aggregate_request: Optional[EsAggregationExtensionPostRequest] = None,
        collection_id: Optional[
            Annotated[str, Path(description="Collection ID")]
        ] = None,
        collections: Optional[List[str]] = [],
        datetime: Optional[DateTimeType] = None,
        intersects: Optional[str] = None,
        filter_lang: Optional[str] = None,
        filter_expr: Optional[str] = None,
        aggregations: Optional[str] = None,
        ids: Optional[List[str]] = None,
        bbox: Optional[BBox] = None,
        centroid_geohash_grid_frequency_precision: Optional[int] = None,
        centroid_geohex_grid_frequency_precision: Optional[int] = None,
        centroid_geotile_grid_frequency_precision: Optional[int] = None,
        geometry_geohash_grid_frequency_precision: Optional[int] = None,
        geometry_geotile_grid_frequency_precision: Optional[int] = None,
        datetime_frequency_interval: Optional[str] = None,
        **kwargs,
    ) -> Union[Dict, Exception]:
        """Get aggregations from the database."""
        request: Request = kwargs["request"]
        base_url = str(request.base_url)
        path = request.url.path
        search = self.database.make_search()

        if aggregate_request is None:

            base_args = {
                "collections": collections,
                "ids": ids,
                "bbox": bbox,
                "aggregations": aggregations,
                "centroid_geohash_grid_frequency_precision": centroid_geohash_grid_frequency_precision,
                "centroid_geohex_grid_frequency_precision": centroid_geohex_grid_frequency_precision,
                "centroid_geotile_grid_frequency_precision": centroid_geotile_grid_frequency_precision,
                "geometry_geohash_grid_frequency_precision": geometry_geohash_grid_frequency_precision,
                "geometry_geotile_grid_frequency_precision": geometry_geotile_grid_frequency_precision,
                "datetime_frequency_interval": datetime_frequency_interval,
                "datetime": datetime,
            }

            if collection_id:
                collections = [str(collection_id)]

            if intersects:
                base_args["intersects"] = orjson.loads(unquote_plus(intersects))

<<<<<<< HEAD
=======
            if datetime:
                base_args["datetime"] = self._format_datetime_range(datetime)

>>>>>>> b0450eb5
            if filter_expr:
                base_args["filter"] = self.get_filter(filter_expr, filter_lang)
            aggregate_request = EsAggregationExtensionPostRequest(**base_args)
        else:
            # Workaround for optional path param in POST requests
            if "collections" in path:
                collection_id = path.split("/")[2]

            filter_lang = "cql2-json"
            if aggregate_request.filter_expr:
                aggregate_request.filter_expr = self.get_filter(
                    aggregate_request.filter_expr, filter_lang
                )

        if collection_id:
            if aggregate_request.collections:
                raise HTTPException(
                    status_code=400,
                    detail="Cannot query multiple collections when executing '/collections/<collection_id>/aggregate'. Use '/aggregate' and the collections field instead",
                )
            else:
                aggregate_request.collections = [collection_id]

        if (
            aggregate_request.aggregations is None
            or aggregate_request.aggregations == []
        ):
            raise HTTPException(
                status_code=400,
                detail="No 'aggregations' found. Use '/aggregations' to return available aggregations",
            )

        if aggregate_request.ids:
            search = self.database.apply_ids_filter(
                search=search, item_ids=aggregate_request.ids
            )

        if aggregate_request.datetime:
            datetime_search = self._return_date(aggregate_request.datetime)
            search = self.database.apply_datetime_filter(
                search=search, datetime_search=datetime_search
            )

        if aggregate_request.bbox:
            bbox = aggregate_request.bbox
            if len(bbox) == 6:
                bbox = [bbox[0], bbox[1], bbox[3], bbox[4]]

            search = self.database.apply_bbox_filter(search=search, bbox=bbox)

        if aggregate_request.intersects:
            search = self.database.apply_intersects_filter(
                search=search, intersects=aggregate_request.intersects
            )

        if aggregate_request.collections:
            search = self.database.apply_collections_filter(
                search=search, collection_ids=aggregate_request.collections
            )
            # validate that aggregations are supported for all collections
            for collection_id in aggregate_request.collections:
                aggs = await self.get_aggregations(
                    collection_id=collection_id, request=request
                )
                supported_aggregations = (
                    aggs["aggregations"] + self.DEFAULT_AGGREGATIONS
                )

                for agg_name in aggregate_request.aggregations:
                    if agg_name not in set([x["name"] for x in supported_aggregations]):
                        raise HTTPException(
                            status_code=400,
                            detail=f"Aggregation {agg_name} not supported by collection {collection_id}",
                        )
        else:
            # Validate that the aggregations requested are supported by the catalog
            aggs = await self.get_aggregations(request=request)
            supported_aggregations = aggs["aggregations"]
            for agg_name in aggregate_request.aggregations:
                if agg_name not in [x["name"] for x in supported_aggregations]:
                    raise HTTPException(
                        status_code=400,
                        detail=f"Aggregation {agg_name} not supported at catalog level",
                    )

        if aggregate_request.filter_expr:
            try:
<<<<<<< HEAD
                search = self.database.apply_cql2_filter(
=======
                search = await self.database.apply_cql2_filter(
>>>>>>> b0450eb5
                    search, aggregate_request.filter_expr
                )
            except Exception as e:
                raise HTTPException(
                    status_code=400, detail=f"Error with cql2 filter: {e}"
                )

        centroid_geohash_grid_precision = self.extract_precision(
            aggregate_request.centroid_geohash_grid_frequency_precision,
            1,
            self.MAX_GEOHASH_PRECISION,
        )

        centroid_geohex_grid_precision = self.extract_precision(
            aggregate_request.centroid_geohex_grid_frequency_precision,
            0,
            self.MAX_GEOHEX_PRECISION,
        )

        centroid_geotile_grid_precision = self.extract_precision(
            aggregate_request.centroid_geotile_grid_frequency_precision,
            0,
            self.MAX_GEOTILE_PRECISION,
        )

        geometry_geohash_grid_precision = self.extract_precision(
            aggregate_request.geometry_geohash_grid_frequency_precision,
            1,
            self.MAX_GEOHASH_PRECISION,
        )

        geometry_geotile_grid_precision = self.extract_precision(
            aggregate_request.geometry_geotile_grid_frequency_precision,
            0,
            self.MAX_GEOTILE_PRECISION,
        )

        datetime_frequency_interval = self.extract_date_histogram_interval(
            aggregate_request.datetime_frequency_interval,
        )

        try:
            db_response = await self.database.aggregate(
                collections,
                aggregate_request.aggregations,
                search,
                centroid_geohash_grid_precision,
                centroid_geohex_grid_precision,
                centroid_geotile_grid_precision,
                geometry_geohash_grid_precision,
                geometry_geotile_grid_precision,
                datetime_frequency_interval,
            )
        except Exception as error:
            if not isinstance(error, IndexError):
                raise error
        aggs = []
        if db_response:
            result_aggs = db_response.get("aggregations", {})
            for agg in {
                frozenset(item.items()): item
                for item in supported_aggregations + self.GEO_POINT_AGGREGATIONS
            }.values():
                if agg["name"] in aggregate_request.aggregations:
                    if agg["name"].endswith("_frequency"):
                        aggs.append(
                            self.frequency_agg(
                                result_aggs, agg["name"], agg["data_type"]
                            )
                        )
                    else:
                        aggs.append(
                            self.metric_agg(result_aggs, agg["name"], agg["data_type"])
                        )
        links = [
            {"rel": "root", "type": "application/json", "href": base_url},
        ]

        if collection_id:
            collection_endpoint = urljoin(base_url, f"collections/{collection_id}")
            links.extend(
                [
                    {
                        "rel": "collection",
                        "type": "application/json",
                        "href": collection_endpoint,
                    },
                    {
                        "rel": "self",
                        "type": "application/json",
                        "href": urljoin(collection_endpoint, "aggregate"),
                    },
                ]
            )
        else:
            links.append(
                {
                    "rel": "self",
                    "type": "application/json",
                    "href": urljoin(base_url, "aggregate"),
                }
            )
        results = AggregationCollection(
            type="AggregationCollection", aggregations=aggs, links=links
        )

        return results<|MERGE_RESOLUTION|>--- conflicted
+++ resolved
@@ -378,12 +378,9 @@
             if intersects:
                 base_args["intersects"] = orjson.loads(unquote_plus(intersects))
 
-<<<<<<< HEAD
-=======
             if datetime:
                 base_args["datetime"] = self._format_datetime_range(datetime)
 
->>>>>>> b0450eb5
             if filter_expr:
                 base_args["filter"] = self.get_filter(filter_expr, filter_lang)
             aggregate_request = EsAggregationExtensionPostRequest(**base_args)
@@ -471,11 +468,7 @@
 
         if aggregate_request.filter_expr:
             try:
-<<<<<<< HEAD
-                search = self.database.apply_cql2_filter(
-=======
                 search = await self.database.apply_cql2_filter(
->>>>>>> b0450eb5
                     search, aggregate_request.filter_expr
                 )
             except Exception as e:
