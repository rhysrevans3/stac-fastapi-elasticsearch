"""transactions extension client."""

import logging
from datetime import datetime

import attr
import elasticsearch
from elasticsearch import helpers
from stac_pydantic.shared import DATETIME_RFC339

from stac_fastapi.elasticsearch.config import ElasticsearchSettings
from stac_fastapi.elasticsearch.serializers import CollectionSerializer, ItemSerializer
from stac_fastapi.elasticsearch.session import Session
from stac_fastapi.extensions.third_party.bulk_transactions import (
    BaseBulkTransactionsClient,
    Items,
)
from stac_fastapi.types import stac as stac_types
from stac_fastapi.types.core import BaseTransactionsClient
from stac_fastapi.types.errors import ConflictError, ForeignKeyError, NotFoundError
from stac_fastapi.types.links import CollectionLinks

logger = logging.getLogger(__name__)


@attr.s
class TransactionsClient(BaseTransactionsClient):
    """Transactions extension specific CRUD operations."""

    session: Session = attr.ib(default=attr.Factory(Session.create_from_env))
    settings = ElasticsearchSettings()
    client = settings.create_client

    def _create_item_index(self):
        mapping = {
            "mappings": {
                "properties": {
                    "geometry": {"type": "geo_shape"},
                    "id": {"type": "text", "fields": {"keyword": {"type": "keyword"}}},
                    "properties__datetime": {
                        "type": "text",
                        "fields": {"keyword": {"type": "keyword"}},
                    },
                }
            }
        }

        _ = self.client.indices.create(
            index="stac_items",
            body=mapping,
            ignore=400,  # ignore 400 already exists code
        )

    def create_item(self, model: stac_types.Item, **kwargs):
        """Create item."""
        base_url = str(kwargs["request"].base_url)
<<<<<<< HEAD
=======
        self._create_item_index()

        # If a feature collection is posted
        if model["type"] == "FeatureCollection":
            bulk_client = BulkTransactionsClient()
            processed_items = [
                bulk_client._preprocess_item(item, base_url)
                for item in model["features"]
            ]
            return_msg = f"Successfully added {len(processed_items)} items."
            bulk_client.bulk_sync(processed_items)

            return return_msg

        # If a single item is posted
        item_links = ItemLinks(
            collection_id=model["collection"], item_id=model["id"], base_url=base_url
        ).create_links()
        model["links"] = item_links
>>>>>>> 03f3cba3

        self._create_item_index()

        if not self.client.exists(index="stac_collections", id=model["collection"]):
            raise ForeignKeyError(f"Collection {model['collection']} does not exist")

        if self.client.exists(index="stac_items", id=model["id"]):
            raise ConflictError(
                f"Item {model['id']} in collection {model['collection']} already exists"
            )

<<<<<<< HEAD
        data = ItemSerializer.stac_to_db(model, base_url)
=======
        now = datetime.utcnow().strftime(DATETIME_RFC339)
        if "created" not in model["properties"]:
            model["properties"]["created"] = str(now)
>>>>>>> 03f3cba3

        self.client.index(
            index="stac_items", doc_type="_doc", id=model["id"], document=data
        )
        return ItemSerializer.db_to_stac(model, base_url)

    def create_collection(self, model: stac_types.Collection, **kwargs):
        """Create collection."""
        base_url = str(kwargs["request"].base_url)
        collection_links = CollectionLinks(
            collection_id=model["id"], base_url=base_url
        ).create_links()
        model["links"] = collection_links

        self._create_item_index()

        if self.client.exists(index="stac_collections", id=model["id"]):
            raise ConflictError(f"Collection {model['id']} already exists")
        self.client.index(
            index="stac_collections", doc_type="_doc", id=model["id"], document=model
        )
        return CollectionSerializer.db_to_stac(model, base_url)

    def update_item(self, model: stac_types.Item, **kwargs):
        """Update item."""
        base_url = str(kwargs["request"].base_url)
        now = datetime.utcnow().strftime(DATETIME_RFC339)
        model["properties"]["updated"] = str(now)

        if not self.client.exists(index="stac_collections", id=model["collection"]):
            raise ForeignKeyError(f"Collection {model['collection']} does not exist")
        if not self.client.exists(index="stac_items", id=model["id"]):
            raise NotFoundError(
                f"Item {model['id']} in collection {model['collection']} doesn't exist"
            )
        self.delete_item(model["id"], model["collection"])
        self.create_item(model, **kwargs)
        # self.client.update(index="stac_items",doc_type='_doc',id=model["id"],
        #         body=model)
        return ItemSerializer.db_to_stac(model, base_url)

    def update_collection(self, model: stac_types.Collection, **kwargs):
        """Update collection."""
        base_url = str(kwargs["request"].base_url)
        try:
            _ = self.client.get(index="stac_collections", id=model["id"])
        except elasticsearch.exceptions.NotFoundError:
            raise NotFoundError(f"Collection {model['id']} not found")
        self.delete_collection(model["id"])
        self.create_collection(model, **kwargs)

        return CollectionSerializer.db_to_stac(model, base_url)

    def delete_item(self, item_id: str, collection_id: str, **kwargs):
        """Delete item."""
        try:
            _ = self.client.get(index="stac_items", id=item_id)
        except elasticsearch.exceptions.NotFoundError:
            raise NotFoundError(f"Item {item_id} not found")
        self.client.delete(index="stac_items", doc_type="_doc", id=item_id)

    def delete_collection(self, collection_id: str, **kwargs):
        """Delete collection."""
        try:
            _ = self.client.get(index="stac_collections", id=collection_id)
        except elasticsearch.exceptions.NotFoundError:
            raise NotFoundError(f"Collection {collection_id} not found")
        self.client.delete(index="stac_collections", doc_type="_doc", id=collection_id)


@attr.s
class BulkTransactionsClient(BaseBulkTransactionsClient):
    """Postgres bulk transactions."""

    session: Session = attr.ib(default=attr.Factory(Session.create_from_env))

    def __attrs_post_init__(self):
        """Create es engine."""
        settings = ElasticsearchSettings()
        self.client = settings.create_client

    def _preprocess_item(self, model: stac_types.Item, base_url) -> stac_types.Item:
        """Preprocess items to match data model."""
        if not self.client.exists(index="stac_collections", id=model["collection"]):
            raise ForeignKeyError(f"Collection {model['collection']} does not exist")

        if self.client.exists(index="stac_items", id=model["id"]):
            raise ConflictError(
                f"Item {model['id']} in collection {model['collection']} already exists"
            )

        item = ItemSerializer.stac_to_db(model, base_url)
        return item

    def bulk_sync(self, processed_items):
        """Elasticsearch bulk insertion."""
        actions = [
            {"_index": "stac_items", "_source": item} for item in processed_items
        ]
        helpers.bulk(self.client, actions)

    def bulk_item_insert(self, items: Items, **kwargs) -> str:
        """Bulk item insertion using es."""
        transactions_client = TransactionsClient()
        transactions_client._create_item_index()
        try:
            base_url = str(kwargs["request"].base_url)
        except Exception:
            base_url = ""
        processed_items = [
            self._preprocess_item(item, base_url) for item in items.items.values()
        ]
        return_msg = f"Successfully added {len(processed_items)} items."

<<<<<<< HEAD
        def bulk_sync(processed_items):
            actions = [
                {"_index": "stac_items", "_source": item} for item in processed_items
            ]

            helpers.bulk(self.client, actions)

        bulk_sync(processed_items)
=======
        self.bulk_sync(processed_items)
>>>>>>> 03f3cba3

        return return_msg<|MERGE_RESOLUTION|>--- conflicted
+++ resolved
@@ -53,29 +53,7 @@
 
     def create_item(self, model: stac_types.Item, **kwargs):
         """Create item."""
-        base_url = str(kwargs["request"].base_url)
-<<<<<<< HEAD
-=======
-        self._create_item_index()
-
-        # If a feature collection is posted
-        if model["type"] == "FeatureCollection":
-            bulk_client = BulkTransactionsClient()
-            processed_items = [
-                bulk_client._preprocess_item(item, base_url)
-                for item in model["features"]
-            ]
-            return_msg = f"Successfully added {len(processed_items)} items."
-            bulk_client.bulk_sync(processed_items)
-
-            return return_msg
-
-        # If a single item is posted
-        item_links = ItemLinks(
-            collection_id=model["collection"], item_id=model["id"], base_url=base_url
-        ).create_links()
-        model["links"] = item_links
->>>>>>> 03f3cba3
+        base_url = str(kwargs["request"].base_url
 
         self._create_item_index()
 
@@ -87,13 +65,7 @@
                 f"Item {model['id']} in collection {model['collection']} already exists"
             )
 
-<<<<<<< HEAD
         data = ItemSerializer.stac_to_db(model, base_url)
-=======
-        now = datetime.utcnow().strftime(DATETIME_RFC339)
-        if "created" not in model["properties"]:
-            model["properties"]["created"] = str(now)
->>>>>>> 03f3cba3
 
         self.client.index(
             index="stac_items", doc_type="_doc", id=model["id"], document=data
@@ -208,17 +180,6 @@
         ]
         return_msg = f"Successfully added {len(processed_items)} items."
 
-<<<<<<< HEAD
-        def bulk_sync(processed_items):
-            actions = [
-                {"_index": "stac_items", "_source": item} for item in processed_items
-            ]
-
-            helpers.bulk(self.client, actions)
-
-        bulk_sync(processed_items)
-=======
         self.bulk_sync(processed_items)
->>>>>>> 03f3cba3
 
         return return_msg