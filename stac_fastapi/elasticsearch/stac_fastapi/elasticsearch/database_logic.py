"""Database logic."""

import asyncio
import json
import logging
from base64 import urlsafe_b64decode, urlsafe_b64encode
from copy import deepcopy
<<<<<<< HEAD
from typing import (
    Any,
    Dict,
    Iterable,
    List,
    Literal,
    Optional,
    Protocol,
    Tuple,
    Type,
    Union,
)

import attr
from elasticsearch_dsl import Q, Search
from fastapi import HTTPException
from pydantic import TypeAdapter
=======
from typing import Any, Dict, Iterable, List, Optional, Tuple, Type

import attr
import elasticsearch.helpers as helpers
from elasticsearch.dsl import Q, Search
from elasticsearch.exceptions import NotFoundError as ESNotFoundError
>>>>>>> b0450eb5
from starlette.requests import Request

from stac_fastapi.core.base_database_logic import BaseDatabaseLogic
from stac_fastapi.core.database_logic import (
    COLLECTIONS_INDEX,
    DEFAULT_SORT,
    ES_COLLECTIONS_MAPPINGS,
    ES_ITEMS_MAPPINGS,
    ES_ITEMS_SETTINGS,
    ITEM_INDICES,
    ITEMS_INDEX_PREFIX,
    Geometry,
    index_alias_by_collection_id,
    index_by_collection_id,
    indices,
    mk_actions,
    mk_item_id,
)
from stac_fastapi.core.extensions import filter
from stac_fastapi.core.serializers import CollectionSerializer, ItemSerializer
<<<<<<< HEAD
from stac_fastapi.core.utilities import (
    MAX_LIMIT,
    bbox2polygon,
    merge_to_operations,
    operations_to_script,
)
=======
from stac_fastapi.core.utilities import MAX_LIMIT, bbox2polygon, validate_refresh
>>>>>>> b0450eb5
from stac_fastapi.elasticsearch.config import AsyncElasticsearchSettings
from stac_fastapi.elasticsearch.config import (
    ElasticsearchSettings as SyncElasticsearchSettings,
)
from stac_fastapi.types.errors import ConflictError, NotFoundError
from stac_fastapi.types.links import resolve_links
from stac_fastapi.types.stac import (
    Collection,
    Item,
    PartialCollection,
    PartialItem,
    PatchOperation,
)

logger = logging.getLogger(__name__)


async def create_index_templates() -> None:
    """
    Create index templates for the Collection and Item indices.

    Returns:
        None

    """
    client = AsyncElasticsearchSettings().create_client
    await client.indices.put_index_template(
        name=f"template_{COLLECTIONS_INDEX}",
        body={
            "index_patterns": [f"{COLLECTIONS_INDEX}*"],
            "template": {"mappings": ES_COLLECTIONS_MAPPINGS},
        },
    )
    await client.indices.put_index_template(
        name=f"template_{ITEMS_INDEX_PREFIX}",
        body={
            "index_patterns": [f"{ITEMS_INDEX_PREFIX}*"],
            "template": {"settings": ES_ITEMS_SETTINGS, "mappings": ES_ITEMS_MAPPINGS},
        },
    )
    await client.close()


async def create_collection_index() -> None:
    """
    Create the index for a Collection. The settings of the index template will be used implicitly.

    Returns:
        None

    """
    client = AsyncElasticsearchSettings().create_client

    await client.options(ignore_status=400).indices.create(
        index=f"{COLLECTIONS_INDEX}-000001",
        body={"aliases": {COLLECTIONS_INDEX: {}}},
    )
    await client.close()


async def create_item_index(collection_id: str):
    """
    Create the index for Items. The settings of the index template will be used implicitly.

    Args:
        collection_id (str): Collection identifier.

    Returns:
        None

    """
    client = AsyncElasticsearchSettings().create_client

    await client.options(ignore_status=400).indices.create(
        index=f"{index_by_collection_id(collection_id)}-000001",
        body={"aliases": {index_alias_by_collection_id(collection_id): {}}},
    )
    await client.close()


async def delete_item_index(collection_id: str):
    """Delete the index for items in a collection.

    Args:
        collection_id (str): The ID of the collection whose items index will be deleted.
    """
    client = AsyncElasticsearchSettings().create_client

    name = index_alias_by_collection_id(collection_id)
    resolved = await client.indices.resolve_index(name=name)
    if "aliases" in resolved and resolved["aliases"]:
        [alias] = resolved["aliases"]
        await client.indices.delete_alias(index=alias["indices"], name=alias["name"])
        await client.indices.delete(index=alias["indices"])
    else:
        await client.indices.delete(index=name)
    await client.close()


@attr.s
class DatabaseLogic(BaseDatabaseLogic):
    """Database logic."""

    async_settings: AsyncElasticsearchSettings = attr.ib(
        factory=AsyncElasticsearchSettings
    )
    sync_settings: SyncElasticsearchSettings = attr.ib(
        factory=SyncElasticsearchSettings
    )

    client = attr.ib(init=False)
    sync_client = attr.ib(init=False)

    def __attrs_post_init__(self):
        """Initialize clients after the class is instantiated."""
        self.client = self.async_settings.create_client
        self.sync_client = self.sync_settings.create_client

    item_serializer: Type[ItemSerializer] = attr.ib(default=ItemSerializer)
    collection_serializer: Type[CollectionSerializer] = attr.ib(default=CollectionSerializer)

    extensions: List[str] = attr.ib(default=attr.Factory(list))

    aggregation_mapping: Dict[str, Dict[str, Any]] = {
        "total_count": {"value_count": {"field": "id"}},
        "collection_frequency": {"terms": {"field": "collection", "size": 100}},
        "platform_frequency": {"terms": {"field": "properties.platform", "size": 100}},
        "cloud_cover_frequency": {
            "range": {
                "field": "properties.eo:cloud_cover",
                "ranges": [
                    {"to": 5},
                    {"from": 5, "to": 15},
                    {"from": 15, "to": 40},
                    {"from": 40},
                ],
            }
        },
        "datetime_frequency": {
            "date_histogram": {
                "field": "properties.datetime",
                "calendar_interval": "month",
            }
        },
        "datetime_min": {"min": {"field": "properties.datetime"}},
        "datetime_max": {"max": {"field": "properties.datetime"}},
        "grid_code_frequency": {
            "terms": {
                "field": "properties.grid:code",
                "missing": "none",
                "size": 10000,
            }
        },
        "sun_elevation_frequency": {"histogram": {"field": "properties.view:sun_elevation", "interval": 5}},
        "sun_azimuth_frequency": {"histogram": {"field": "properties.view:sun_azimuth", "interval": 5}},
        "off_nadir_frequency": {"histogram": {"field": "properties.view:off_nadir", "interval": 5}},
        "centroid_geohash_grid_frequency": {
            "geohash_grid": {
                "field": "properties.proj:centroid",
                "precision": 1,
            }
        },
        "centroid_geohex_grid_frequency": {
            "geohex_grid": {
                "field": "properties.proj:centroid",
                "precision": 0,
            }
        },
        "centroid_geotile_grid_frequency": {
            "geotile_grid": {
                "field": "properties.proj:centroid",
                "precision": 0,
            }
        },
        "geometry_geohash_grid_frequency": {
            "geohash_grid": {
                "field": "geometry",
                "precision": 1,
            }
        },
        "geometry_geotile_grid_frequency": {
            "geotile_grid": {
                "field": "geometry",
                "precision": 0,
            }
        },
    }

    """CORE LOGIC"""

    async def get_all_collections(
        self, token: Optional[str], limit: int, request: Request
    ) -> Tuple[List[Dict[str, Any]], Optional[str]]:
        """Retrieve a list of all collections from Elasticsearch, supporting pagination.

        Args:
            token (Optional[str]): The pagination token.
            limit (int): The number of results to return.

        Returns:
            A tuple of (collections, next pagination token if any).
        """
        search_after = None
        if token:
            search_after = [token]

        response = await self.client.search(
            index=COLLECTIONS_INDEX,
            body={
                "sort": [{"id": {"order": "asc"}}],
                "size": limit,
                **({"search_after": search_after} if search_after is not None else {}),
            },
        )

        hits = response["hits"]["hits"]
        collections = [
            self.collection_serializer.db_to_stac(
                collection=hit["_source"], request=request, extensions=self.extensions
            )
            for hit in hits
        ]

        next_token = None
        if len(hits) == limit:
            next_token = hits[-1]["sort"][0]

        return collections, next_token

    async def get_one_item(self, collection_id: str, item_id: str) -> Dict:
        """Retrieve a single item from the database.

        Args:
            collection_id (str): The id of the Collection that the Item belongs to.
            item_id (str): The id of the Item.

        Returns:
            item (Dict): A dictionary containing the source data for the Item.

        Raises:
            NotFoundError: If the specified Item does not exist in the Collection.

        Notes:
            The Item is retrieved from the Elasticsearch database using the `client.get` method,
            with the index for the Collection as the target index and the combined `mk_item_id` as the document id.
        """
        try:
            item = await self.client.get(
                index=index_alias_by_collection_id(collection_id),
                id=mk_item_id(item_id, collection_id),
            )
<<<<<<< HEAD
        except exceptions.NotFoundError:
            raise NotFoundError(f"Item {item_id} does not exist in Collection {collection_id}")
=======
        except ESNotFoundError:
            raise NotFoundError(
                f"Item {item_id} does not exist inside Collection {collection_id}"
            )
>>>>>>> b0450eb5
        return item["_source"]

    async def get_queryables_mapping(self, collection_id: str = "*") -> dict:
        """Retrieve mapping of Queryables for search.

        Args:
            collection_id (str, optional): The id of the Collection the Queryables
            belongs to. Defaults to "*".

        Returns:
            dict: A dictionary containing the Queryables mappings.
        """
        queryables_mapping = {}

        mappings = await self.client.indices.get_mapping(
            index=f"{ITEMS_INDEX_PREFIX}{collection_id}",
        )

        for mapping in mappings.values():
            fields = mapping["mappings"].get("properties", {})
            properties = fields.pop("properties", {}).get("properties", {}).keys()

            for field_key in fields:
                queryables_mapping[field_key] = field_key

            for property_key in properties:
                queryables_mapping[property_key] = f"properties.{property_key}"

        return queryables_mapping

    @staticmethod
    def make_search():
        """Database logic to create a Search instance."""
        return Search().sort(*DEFAULT_SORT)

    @staticmethod
    def apply_ids_filter(search: Search, item_ids: List[str]):
        """Database logic to search a list of STAC item ids."""
        return search.filter("terms", id=item_ids)

    @staticmethod
    def apply_collections_filter(search: Search, collection_ids: List[str]):
        """Database logic to search a list of STAC collection ids."""
        return search.filter("terms", collection=collection_ids)

    @staticmethod
    def apply_datetime_filter(search: Search, datetime_search: dict):
        """Apply a filter to search on datetime, start_datetime, and end_datetime fields.

        Args:
            search (Search): The search object to filter.
            datetime_search (dict): The datetime filter criteria.

        Returns:
            Search: The filtered search object.
        """
        should = []

        # If the request is a single datetime return
        # items with datetimes equal to the requested datetime OR
        # the requested datetime is between their start and end datetimes
        if "eq" in datetime_search:
<<<<<<< HEAD
            search = search.filter("term", **{"properties__datetime": datetime_search["eq"]})
        else:
            search = search.filter("range", properties__datetime={"lte": datetime_search["lte"]})
            search = search.filter("range", properties__datetime={"gte": datetime_search["gte"]})
=======
            should.extend(
                [
                    Q(
                        "bool",
                        filter=[
                            Q(
                                "term",
                                properties__datetime=datetime_search["eq"],
                            ),
                        ],
                    ),
                    Q(
                        "bool",
                        filter=[
                            Q(
                                "range",
                                properties__start_datetime={
                                    "lte": datetime_search["eq"],
                                },
                            ),
                            Q(
                                "range",
                                properties__end_datetime={
                                    "gte": datetime_search["eq"],
                                },
                            ),
                        ],
                    ),
                ]
            )

        # If the request is a date range return
        # items with datetimes within the requested date range OR
        # their startdatetime ithin the requested date range OR
        # their enddatetime ithin the requested date range OR
        # the requested daterange within their start and end datetimes
        else:
            should.extend(
                [
                    Q(
                        "bool",
                        filter=[
                            Q(
                                "range",
                                properties__datetime={
                                    "gte": datetime_search["gte"],
                                    "lte": datetime_search["lte"],
                                },
                            ),
                        ],
                    ),
                    Q(
                        "bool",
                        filter=[
                            Q(
                                "range",
                                properties__start_datetime={
                                    "gte": datetime_search["gte"],
                                    "lte": datetime_search["lte"],
                                },
                            ),
                        ],
                    ),
                    Q(
                        "bool",
                        filter=[
                            Q(
                                "range",
                                properties__end_datetime={
                                    "gte": datetime_search["gte"],
                                    "lte": datetime_search["lte"],
                                },
                            ),
                        ],
                    ),
                    Q(
                        "bool",
                        filter=[
                            Q(
                                "range",
                                properties__start_datetime={
                                    "lte": datetime_search["gte"]
                                },
                            ),
                            Q(
                                "range",
                                properties__end_datetime={
                                    "gte": datetime_search["lte"]
                                },
                            ),
                        ],
                    ),
                ]
            )

        search = search.query(Q("bool", filter=[Q("bool", should=should)]))

>>>>>>> b0450eb5
        return search

    @staticmethod
    def apply_bbox_filter(search: Search, bbox: List):
        """Filter search results based on bounding box.

        Args:
            search (Search): The search object to apply the filter to.
            bbox (List): The bounding box coordinates, represented as a list of four values [minx, miny, maxx, maxy].

        Returns:
            search (Search): The search object with the bounding box filter applied.

        Notes:
            The bounding box is transformed into a polygon using the `bbox2polygon` function and
            a geo_shape filter is added to the search object, set to intersect with the specified polygon.
        """
        return search.filter(
            Q(
                {
                    "geo_shape": {
                        "geometry": {
                            "shape": {
                                "type": "polygon",
                                "coordinates": bbox2polygon(*bbox),
                            },
                            "relation": "intersects",
                        }
                    }
                }
            )
        )

    @staticmethod
    def apply_intersects_filter(
        search: Search,
        intersects: Geometry,
    ):
        """Filter search results based on intersecting geometry.

        Args:
            search (Search): The search object to apply the filter to.
            intersects (Geometry): The intersecting geometry, represented as a GeoJSON-like object.

        Returns:
            search (Search): The search object with the intersecting geometry filter applied.

        Notes:
            A geo_shape filter is added to the search object, set to intersect with the specified geometry.
        """
        return search.filter(
            Q(
                {
                    "geo_shape": {
                        "geometry": {
                            "shape": {
                                "type": intersects.type.lower(),
                                "coordinates": intersects.coordinates,
                            },
                            "relation": "intersects",
                        }
                    }
                }
            )
        )

    @staticmethod
    def apply_stacql_filter(search: Search, op: str, field: str, value: float):
        """Filter search results based on a comparison between a field and a value.

        Args:
            search (Search): The search object to apply the filter to.
            op (str): The comparison operator to use. Can be 'eq' (equal), 'gt' (greater than), 'gte' (greater than or equal),
                'lt' (less than), or 'lte' (less than or equal).
            field (str): The field to perform the comparison on.
            value (float): The value to compare the field against.

        Returns:
            search (Search): The search object with the specified filter applied.
        """
        if op != "eq":
            key_filter = {field: {op: value}}
            search = search.filter(Q("range", **key_filter))
        else:
            search = search.filter("term", **{field: value})

        return search

    @staticmethod
    def apply_free_text_filter(search: Search, free_text_queries: Optional[List[str]]):
        """Database logic to perform query for search endpoint."""
        if free_text_queries is not None:
            free_text_query_string = '" OR properties.\\*:"'.join(free_text_queries)
            search = search.query("query_string", query=f'properties.\\*:"{free_text_query_string}"')

        return search

<<<<<<< HEAD
    @staticmethod
    def apply_cql2_filter(search: Search, filter_expr: Optional[Dict[str, Any]]):
=======
    async def apply_cql2_filter(
        self, search: Search, _filter: Optional[Dict[str, Any]]
    ):
>>>>>>> b0450eb5
        """
        Apply a CQL2 filter to an Elasticsearch Search object.

        This method transforms a dictionary representing a CQL2 filter into an Elasticsearch query
        and applies it to the provided Search object. If the filter is None, the original Search
        object is returned unmodified.

        Args:
            search (Search): The Elasticsearch Search object to which the filter will be applied.
            _filter (Optional[Dict[str, Any]]): The filter in dictionary form that needs to be applied
                                                to the search. The dictionary should follow the structure
                                                required by the `to_es` function which converts it
                                                to an Elasticsearch query.

        Returns:
            Search: The modified Search object with the filter applied if a filter is provided,
                    otherwise the original Search object.
        """
<<<<<<< HEAD
        if filter_expr is not None:
            es_query = filter.to_es(filter_expr)
=======
        if _filter is not None:
            es_query = filter.to_es(await self.get_queryables_mapping(), _filter)
>>>>>>> b0450eb5
            search = search.query(es_query)

        return search

    @staticmethod
    def populate_sort(sortby: List) -> Optional[Dict[str, Dict[str, str]]]:
        """Database logic to sort search instance."""
        if sortby:
            return {s.field: {"order": s.direction} for s in sortby}
        else:
            return None

    async def execute_search(
        self,
        search: Search,
        limit: int,
        token: Optional[str],
        sort: Optional[Dict[str, Dict[str, str]]],
        collection_ids: Optional[List[str]],
        ignore_unavailable: bool = True,
    ) -> Tuple[Iterable[Dict[str, Any]], Optional[int], Optional[str]]:
        """Execute a search query with limit and other optional parameters.

        Args:
            search (Search): The search query to be executed.
            limit (int): The maximum number of results to be returned.
            token (Optional[str]): The token used to return the next set of results.
            sort (Optional[Dict[str, Dict[str, str]]]): Specifies how the results should be sorted.
            collection_ids (Optional[List[str]]): The collection ids to search.
            ignore_unavailable (bool, optional): Whether to ignore unavailable collections. Defaults to True.

        Returns:
            Tuple[Iterable[Dict[str, Any]], Optional[int], Optional[str]]: A tuple containing:
                - An iterable of search results, where each result is a dictionary with keys and values representing the
                fields and values of each document.
                - The total number of results (if the count could be computed), or None if the count could not be
                computed.
                - The token to be used to retrieve the next set of results, or None if there are no more results.

        Raises:
            NotFoundError: If the collections specified in `collection_ids` do not exist.
        """
        search_after = None

        if token:
            search_after = json.loads(urlsafe_b64decode(token).decode())

        query = search.query.to_dict() if search.query else None

        index_param = indices(collection_ids)

        max_result_window = MAX_LIMIT

        size_limit = min(limit + 1, max_result_window)

        search_task = asyncio.create_task(
            self.client.search(
                index=index_param,
                ignore_unavailable=ignore_unavailable,
                query=query,
                sort=sort or DEFAULT_SORT,
                **({"search_after": search_after} if search_after is not None else {}),
                size=size_limit,
            )
        )

        count_task = asyncio.create_task(
            self.client.count(
                index=index_param,
                ignore_unavailable=ignore_unavailable,
                body=search.to_dict(count=True),
            )
        )

        try:
            es_response = await search_task
        except ESNotFoundError:
            raise NotFoundError(f"Collections '{collection_ids}' do not exist")

        hits = es_response["hits"]["hits"]
        items = (hit["_source"] for hit in hits[:limit])

        next_token = None
        if len(hits) > limit and limit < max_result_window:
            if hits and (sort_array := hits[limit - 1].get("sort")):
                next_token = urlsafe_b64encode(json.dumps(sort_array).encode()).decode()

        matched = es_response["hits"]["total"]["value"] if es_response["hits"]["total"]["relation"] == "eq" else None
        if count_task.done():
            try:
                matched = count_task.result().get("count")
            except Exception as e:
                logger.error(f"Count task failed: {e}")

        return items, matched, next_token

    """ AGGREGATE LOGIC """

    async def aggregate(
        self,
        collection_ids: Optional[List[str]],
        aggregations: List[str],
        search: Search,
        centroid_geohash_grid_precision: int,
        centroid_geohex_grid_precision: int,
        centroid_geotile_grid_precision: int,
        geometry_geohash_grid_precision: int,
        geometry_geotile_grid_precision: int,
        datetime_frequency_interval: str,
        ignore_unavailable: Optional[bool] = True,
    ):
        """Return aggregations of STAC Items."""
        search_body: Dict[str, Any] = {}
        query = search.query.to_dict() if search.query else None
        if query:
            search_body["query"] = query

        logger.debug("Aggregations: %s", aggregations)

        def _fill_aggregation_parameters(name: str, agg: dict) -> dict:
            [key] = agg.keys()
            agg_precision = {
                "centroid_geohash_grid_frequency": centroid_geohash_grid_precision,
                "centroid_geohex_grid_frequency": centroid_geohex_grid_precision,
                "centroid_geotile_grid_frequency": centroid_geotile_grid_precision,
                "geometry_geohash_grid_frequency": geometry_geohash_grid_precision,
                "geometry_geotile_grid_frequency": geometry_geotile_grid_precision,
            }
            if name in agg_precision:
                agg[key]["precision"] = agg_precision[name]

            if key == "date_histogram":
                agg[key]["calendar_interval"] = datetime_frequency_interval

            return agg

        # include all aggregations specified
        # this will ignore aggregations with the wrong names
        search_body["aggregations"] = {
            k: _fill_aggregation_parameters(k, deepcopy(v))
            for k, v in self.aggregation_mapping.items()
            if k in aggregations
        }

        index_param = indices(collection_ids)
        search_task = asyncio.create_task(
            self.client.search(
                index=index_param,
                ignore_unavailable=ignore_unavailable,
                body=search_body,
            )
        )

        try:
            db_response = await search_task
        except ESNotFoundError:
            raise NotFoundError(f"Collections '{collection_ids}' do not exist")

        return db_response

    """ TRANSACTION LOGIC """

    async def check_collection_exists(self, collection_id: str):
        """Database logic to check if a collection exists."""
        if not await self.client.exists(index=COLLECTIONS_INDEX, id=collection_id):
            raise NotFoundError(f"Collection {collection_id} does not exist")

<<<<<<< HEAD
    async def prep_create_item(self, item: Item, base_url: str, exist_ok: bool = False) -> Item:
=======
    async def async_prep_create_item(
        self, item: Item, base_url: str, exist_ok: bool = False
    ) -> Item:
>>>>>>> b0450eb5
        """
        Preps an item for insertion into the database.

        Args:
            item (Item): The item to be prepped for insertion.
            base_url (str): The base URL used to create the item's self URL.
            exist_ok (bool): Indicates whether the item can exist already.

        Returns:
            Item: The prepped item.

        Raises:
            ConflictError: If the item already exists in the database.

        """
        await self.check_collection_exists(collection_id=item["collection"])

        if not exist_ok and await self.client.exists(
            index=index_alias_by_collection_id(item["collection"]),
            id=mk_item_id(item["id"], item["collection"]),
        ):
            raise ConflictError(f"Item {item['id']} in collection {item['collection']} already exists")

        return self.item_serializer.stac_to_db(item, base_url)

<<<<<<< HEAD
    def sync_prep_create_item(self, item: Item, base_url: str, exist_ok: bool = False) -> Item:
=======
    async def bulk_async_prep_create_item(
        self, item: Item, base_url: str, exist_ok: bool = False
    ) -> Item:
>>>>>>> b0450eb5
        """
        Prepare an item for insertion into the database.

        This method performs pre-insertion preparation on the given `item`, such as:
        - Verifying that the collection the item belongs to exists.
        - Optionally checking if an item with the same ID already exists in the database.
        - Serializing the item into a database-compatible format.

        Args:
            item (Item): The item to be prepared for insertion.
            base_url (str): The base URL used to construct the item's self URL.
            exist_ok (bool): Indicates whether the item can already exist in the database.
                            If False, a `ConflictError` is raised if the item exists.

        Returns:
            Item: The prepared item, serialized into a database-compatible format.

        Raises:
            NotFoundError: If the collection that the item belongs to does not exist in the database.
            ConflictError: If an item with the same ID already exists in the collection and `exist_ok` is False,
                        and `RAISE_ON_BULK_ERROR` is set to `true`.
        """
        logger.debug(f"Preparing item {item['id']} in collection {item['collection']}.")

        # Check if the collection exists
        await self.check_collection_exists(collection_id=item["collection"])

        # Check if the item already exists in the database
        if not exist_ok and await self.client.exists(
            index=index_alias_by_collection_id(item["collection"]),
            id=mk_item_id(item["id"], item["collection"]),
        ):
<<<<<<< HEAD
            raise ConflictError(f"Item {item_id} in collection {collection_id} already exists")
=======
            error_message = (
                f"Item {item['id']} in collection {item['collection']} already exists."
            )
            if self.async_settings.raise_on_bulk_error:
                raise ConflictError(error_message)
            else:
                logger.warning(
                    f"{error_message} Continuing as `RAISE_ON_BULK_ERROR` is set to false."
                )

        # Serialize the item into a database-compatible format
        prepped_item = self.item_serializer.stac_to_db(item, base_url)
        logger.debug(f"Item {item['id']} prepared successfully.")
        return prepped_item

    def bulk_sync_prep_create_item(
        self, item: Item, base_url: str, exist_ok: bool = False
    ) -> Item:
        """
        Prepare an item for insertion into the database.
>>>>>>> b0450eb5

        This method performs pre-insertion preparation on the given `item`, such as:
        - Verifying that the collection the item belongs to exists.
        - Optionally checking if an item with the same ID already exists in the database.
        - Serializing the item into a database-compatible format.

        Args:
            item (Item): The item to be prepared for insertion.
            base_url (str): The base URL used to construct the item's self URL.
            exist_ok (bool): Indicates whether the item can already exist in the database.
                            If False, a `ConflictError` is raised if the item exists.

        Returns:
            Item: The prepared item, serialized into a database-compatible format.

        Raises:
            NotFoundError: If the collection that the item belongs to does not exist in the database.
            ConflictError: If an item with the same ID already exists in the collection and `exist_ok` is False,
                        and `RAISE_ON_BULK_ERROR` is set to `true`.
        """
        logger.debug(f"Preparing item {item['id']} in collection {item['collection']}.")

        # Check if the collection exists
        if not self.sync_client.exists(index=COLLECTIONS_INDEX, id=item["collection"]):
            raise NotFoundError(f"Collection {item['collection']} does not exist")

        # Check if the item already exists in the database
        if not exist_ok and self.sync_client.exists(
            index=index_alias_by_collection_id(item["collection"]),
            id=mk_item_id(item["id"], item["collection"]),
        ):
            error_message = (
                f"Item {item['id']} in collection {item['collection']} already exists."
            )
            if self.sync_settings.raise_on_bulk_error:
                raise ConflictError(error_message)
            else:
                logger.warning(
                    f"{error_message} Continuing as `RAISE_ON_BULK_ERROR` is set to false."
                )

        # Serialize the item into a database-compatible format
        prepped_item = self.item_serializer.stac_to_db(item, base_url)
        logger.debug(f"Item {item['id']} prepared successfully.")
        return prepped_item

    async def create_item(
        self,
        item: Item,
        base_url: str = "",
        exist_ok: bool = False,
        **kwargs: Any,
    ):
        """Database logic for creating one item.

        Args:
            item (Item): The item to be created.
            base_url (str, optional): The base URL for the item. Defaults to an empty string.
            exist_ok (bool, optional): Whether to allow the item to exist already. Defaults to False.
            **kwargs: Additional keyword arguments.
                - refresh (str): Whether to refresh the index after the operation. Can be "true", "false", or "wait_for".
                - refresh (bool): Whether to refresh the index after the operation. Defaults to the value in `self.async_settings.database_refresh`.

        Raises:
            ConflictError: If the item already exists in the database.

        Returns:
            None
        """
        # Extract item and collection IDs
        item_id = item["id"]
        collection_id = item["collection"]

        # Ensure kwargs is a dictionary
        kwargs = kwargs or {}

        # Resolve the `refresh` parameter
        refresh = kwargs.get("refresh", self.async_settings.database_refresh)
        refresh = validate_refresh(refresh)

        # Log the creation attempt
        logger.info(
            f"Creating item {item_id} in collection {collection_id} with refresh={refresh}"
        )

        # Prepare the item for insertion
        item = await self.async_prep_create_item(
            item=item, base_url=base_url, exist_ok=exist_ok
        )

        # Index the item in the database
        await self.client.index(
            index=index_alias_by_collection_id(collection_id),
            id=mk_item_id(item_id, collection_id),
            document=item,
            refresh=refresh,
        )

<<<<<<< HEAD
        if (meta := es_resp.get("meta")) and meta.get("status") == 409:
            raise ConflictError(f"Item {item_id} in collection {collection_id} already exists")

    async def merge_patch_item(
        self,
        collection_id: str,
        item_id: str,
        item: PartialItem,
        base_url: str,
        refresh: bool = True,
    ) -> Item:
        """Database logic for merge patching an item following RF7396.

        Args:
            collection_id(str): Collection that item belongs to.
            item_id(str): Id of item to be patched.
            item (PartialItem): The partial item to be updated.
            base_url: (str): The base URL used for constructing URLs for the item.
            refresh (bool, optional): Refresh the index after performing the operation. Defaults to True.

        Returns:
            patched item.
        """
        operations = merge_to_operations(item)

        return await self.json_patch_item(
            collection_id=collection_id,
            item_id=item_id,
            operations=operations,
            base_url=base_url,
            refresh=refresh,
        )

    async def json_patch_item(
        self,
        collection_id: str,
        item_id: str,
        operations: List[PatchOperation],
        base_url: str,
        refresh: bool = True,
    ) -> Item:
        """Database logic for json patching an item following RF6902.

        Args:
            collection_id(str): Collection that item belongs to.
            item_id(str): Id of item to be patched.
            operations (list): List of operations to run.
            base_url (str): The base URL used for constructing URLs for the item.
            refresh (bool, optional): Refresh the index after performing the operation. Defaults to True.

        Returns:
            patched item.
        """
        new_item_id = None
        new_collection_id = None
        script_operations = []

        for operation in operations:
            if operation.path in ["collection", "id"] and operation.op in [
                "add",
                "replace",
            ]:

                if operation.path == "collection" and collection_id != operation.value:
                    await self.check_collection_exists(collection_id=operation.value)
                    new_collection_id = operation.value

                if operation.path == "id" and item_id != operation.value:
                    new_item_id = operation.value

            else:
                script_operations.append(operation)

        script = operations_to_script(script_operations)

        try:
            await self.client.update(
                index=index_alias_by_collection_id(collection_id),
                id=mk_item_id(item_id, collection_id),
                script=script,
                refresh=True,
            )

        except exceptions.BadRequestError as exc:
            raise HTTPException(status_code=400, detail=exc.info["error"]["caused_by"]) from exc

        item = await self.get_one_item(collection_id, item_id)

        if new_collection_id:
            await self.client.reindex(
                body={
                    "dest": {"index": f"{ITEMS_INDEX_PREFIX}{new_collection_id}"},
                    "source": {
                        "index": f"{ITEMS_INDEX_PREFIX}{collection_id}",
                        "query": {"term": {"id": {"value": item_id}}},
                    },
                    "script": {
                        "lang": "painless",
                        "source": (
                            f"""ctx._id = ctx._id.replace('{collection_id}', '{new_collection_id}');"""
                            f"""ctx._source.collection = '{new_collection_id}';"""
                        ),
                    },
                },
                wait_for_completion=True,
                refresh=True,
            )
            item["collection"] = new_collection_id

        if new_item_id:
            item["id"] = new_item_id
            item = await self.prep_create_item(item=item, base_url=base_url)
            await self.create_item(item=item, refresh=False)

        if new_collection_id or new_item_id:

            await self.delete_item(
                item_id=item_id,
                collection_id=collection_id,
                refresh=refresh,
            )

        return item

    async def delete_item(self, item_id: str, collection_id: str, refresh: bool = False):
=======
    async def delete_item(self, item_id: str, collection_id: str, **kwargs: Any):
>>>>>>> b0450eb5
        """Delete a single item from the database.

        Args:
            item_id (str): The id of the Item to be deleted.
            collection_id (str): The id of the Collection that the Item belongs to.
            **kwargs: Additional keyword arguments.
                - refresh (str): Whether to refresh the index after the operation. Can be "true", "false", or "wait_for".
                - refresh (bool): Whether to refresh the index after the operation. Defaults to the value in `self.async_settings.database_refresh`.

        Raises:
            NotFoundError: If the Item does not exist in the database.

        Returns:
            None
        """
        # Ensure kwargs is a dictionary
        kwargs = kwargs or {}

        # Resolve the `refresh` parameter
        refresh = kwargs.get("refresh", self.async_settings.database_refresh)
        refresh = validate_refresh(refresh)

        # Log the deletion attempt
        logger.info(
            f"Deleting item {item_id} from collection {collection_id} with refresh={refresh}"
        )

        try:
            # Perform the delete operation
            await self.client.delete(
                index=index_alias_by_collection_id(collection_id),
                id=mk_item_id(item_id, collection_id),
                refresh=refresh,
            )
<<<<<<< HEAD
        except exceptions.NotFoundError:
            raise NotFoundError(f"Item {item_id} in collection {collection_id} not found")
=======
        except ESNotFoundError:
            # Raise a custom NotFoundError if the item does not exist
            raise NotFoundError(
                f"Item {item_id} in collection {collection_id} not found"
            )
>>>>>>> b0450eb5

    async def get_items_mapping(self, collection_id: str) -> Dict[str, Any]:
        """Get the mapping for the specified collection's items index.

        Args:
            collection_id (str): The ID of the collection to get items mapping for.

        Returns:
            Dict[str, Any]: The mapping information.
        """
        index_name = index_alias_by_collection_id(collection_id)
        try:
            mapping = await self.client.indices.get_mapping(
                index=index_name, allow_no_indices=False
            )
            return mapping.body
        except ESNotFoundError:
            raise NotFoundError(f"Mapping for index {index_name} not found")

    async def create_collection(self, collection: Collection, **kwargs: Any):
        """Create a single collection in the database.

        Args:
            collection (Collection): The Collection object to be created.
            **kwargs: Additional keyword arguments.
                - refresh (str): Whether to refresh the index after the operation. Can be "true", "false", or "wait_for".
                - refresh (bool): Whether to refresh the index after the operation. Defaults to the value in `self.async_settings.database_refresh`.

        Raises:
            ConflictError: If a Collection with the same id already exists in the database.

        Returns:
            None

        Notes:
            A new index is created for the items in the Collection using the `create_item_index` function.
        """
        collection_id = collection["id"]

        # Ensure kwargs is a dictionary
        kwargs = kwargs or {}

        # Resolve the `refresh` parameter
        refresh = kwargs.get("refresh", self.async_settings.database_refresh)
        refresh = validate_refresh(refresh)

        # Log the creation attempt
        logger.info(f"Creating collection {collection_id} with refresh={refresh}")

        # Check if the collection already exists
        if await self.client.exists(index=COLLECTIONS_INDEX, id=collection_id):
            raise ConflictError(f"Collection {collection_id} already exists")

        # Index the collection in the database
        await self.client.index(
            index=COLLECTIONS_INDEX,
            id=collection_id,
            document=collection,
            refresh=refresh,
        )

        # Create the item index for the collection
        await create_item_index(collection_id)

    async def find_collection(self, collection_id: str) -> Collection:
        """Find and return a collection from the database.

        Args:
            self: The instance of the object calling this function.
            collection_id (str): The ID of the collection to be found.

        Returns:
            Collection: The found collection, represented as a `Collection` object.

        Raises:
            NotFoundError: If the collection with the given `collection_id` is not found in the database.

        Notes:
            This function searches for a collection in the database using the specified `collection_id` and returns the found
            collection as a `Collection` object. If the collection is not found, a `NotFoundError` is raised.
        """
        try:
<<<<<<< HEAD
            collection = await self.client.get(index=COLLECTIONS_INDEX, id=collection_id)
        except exceptions.NotFoundError:
=======
            collection = await self.client.get(
                index=COLLECTIONS_INDEX, id=collection_id
            )
        except ESNotFoundError:
>>>>>>> b0450eb5
            raise NotFoundError(f"Collection {collection_id} not found")

        return collection["_source"]

<<<<<<< HEAD
    async def update_collection(self, collection_id: str, collection: Collection, refresh: bool = False):
        """Update a collection from the database.
=======
    async def update_collection(
        self, collection_id: str, collection: Collection, **kwargs: Any
    ):
        """Update a collection in the database.
>>>>>>> b0450eb5

        Args:
            collection_id (str): The ID of the collection to be updated.
            collection (Collection): The Collection object to be used for the update.
            **kwargs: Additional keyword arguments.
                - refresh (str): Whether to refresh the index after the operation. Can be "true", "false", or "wait_for".
                - refresh (bool): Whether to refresh the index after the operation. Defaults to the value in `self.async_settings.database_refresh`.
        Returns:
            None

        Raises:
            NotFoundError: If the collection with the given `collection_id` is not found in the database.
            ConflictError: If a conflict occurs during the update.

        Notes:
            This function updates the collection in the database using the specified
            `collection_id` and the provided `Collection` object. If the collection ID
            changes, the function creates a new collection, reindexes the items, and deletes
            the old collection.
        """
        # Ensure kwargs is a dictionary
        kwargs = kwargs or {}

        # Resolve the `refresh` parameter
        refresh = kwargs.get("refresh", self.async_settings.database_refresh)
        refresh = validate_refresh(refresh)

        # Log the update attempt
        logger.info(f"Updating collection {collection_id} with refresh={refresh}")

        # Ensure the collection exists
        await self.find_collection(collection_id=collection_id)

        # Handle collection ID change
        if collection_id != collection["id"]:
            logger.info(
                f"Collection ID change detected: {collection_id} -> {collection['id']}"
            )

            # Create the new collection
            await self.create_collection(collection, refresh=refresh)

            # Reindex items from the old collection to the new collection
            await self.client.reindex(
                body={
                    "dest": {"index": f"{ITEMS_INDEX_PREFIX}{collection['id']}"},
                    "source": {"index": f"{ITEMS_INDEX_PREFIX}{collection_id}"},
                    "script": {
                        "lang": "painless",
                        "source": f"""ctx._id = ctx._id.replace('{collection_id}', '{collection["id"]}'); ctx._source.collection = '{collection["id"]}' ;""",  # noqa: E702
                    },
                },
                wait_for_completion=True,
                refresh=refresh,
            )

            # Delete the old collection
            await self.delete_collection(collection_id)

        else:
            # Update the existing collection
            await self.client.index(
                index=COLLECTIONS_INDEX,
                id=collection_id,
                document=collection,
                refresh=refresh,
            )

<<<<<<< HEAD
    async def merge_patch_collection(
        self,
        collection_id: str,
        collection: PartialCollection,
        base_url: str,
        refresh: bool = True,
    ) -> Collection:
        """Database logic for merge patching a collection following RF7396.

        Args:
            collection_id(str): Id of collection to be patched.
            collection (PartialCollection): The partial collection to be updated.
            base_url: (str): The base URL used for constructing links.
            refresh (bool, optional): Refresh the index after performing the operation. Defaults to True.


        Returns:
            patched collection.
        """
        operations = merge_to_operations(collection)

        return await self.json_patch_collection(
            collection_id=collection_id,
            operations=operations,
            base_url=base_url,
            refresh=refresh,
        )

    async def json_patch_collection(
        self,
        collection_id: str,
        operations: List[PatchOperation],
        base_url: str,
        refresh: bool = True,
    ) -> Collection:
        """Database logic for json patching a collection following RF6902.

        Args:
            collection_id(str): Id of collection to be patched.
            operations (list): List of operations to run.
            base_url (str): The base URL used for constructing links.
            refresh (bool, optional): Refresh the index after performing the operation. Defaults to True.

        Returns:
            patched collection.
        """
        new_collection_id = None
        script_operations = []

        for operation in operations:
            if (
                operation.op in ["add", "replace"]
                and operation.path == "collection"
                and collection_id != operation.value
            ):
                new_collection_id = operation.value

            else:
                script_operations.append(operation)

        script = operations_to_script(script_operations)

        try:
            await self.client.update(
                index=COLLECTIONS_INDEX,
                id=collection_id,
                script=script,
                refresh=True,
            )

        except exceptions.BadRequestError as exc:
            raise HTTPException(status_code=400, detail=exc.info["error"]["caused_by"]) from exc

        collection = await self.find_collection(collection_id)

        if new_collection_id:
            collection["id"] = new_collection_id
            collection["links"] = resolve_links([], base_url)

            await self.update_collection(
                collection_id=collection_id,
                collection=collection,
                refresh=False,
            )

        return collection

    async def delete_collection(self, collection_id: str, refresh: bool = False):
=======
    async def delete_collection(self, collection_id: str, **kwargs: Any):
>>>>>>> b0450eb5
        """Delete a collection from the database.

        Parameters:
            collection_id (str): The ID of the collection to be deleted.
            kwargs (Any, optional): Additional keyword arguments, including `refresh`.
                - refresh (str): Whether to refresh the index after the operation. Can be "true", "false", or "wait_for".
                - refresh (bool): Whether to refresh the index after the operation. Defaults to the value in `self.async_settings.database_refresh`.

        Raises:
            NotFoundError: If the collection with the given `collection_id` is not found in the database.

        Returns:
            None

        Notes:
            This function first verifies that the collection with the specified `collection_id` exists in the database, and then
            deletes the collection. If `refresh` is set to "true", "false", or "wait_for", the index is refreshed accordingly after
            the deletion. Additionally, this function also calls `delete_item_index` to delete the index for the items in the collection.
        """
        # Ensure kwargs is a dictionary
        kwargs = kwargs or {}

        # Verify that the collection exists
        await self.find_collection(collection_id=collection_id)
<<<<<<< HEAD
        await self.client.delete(index=COLLECTIONS_INDEX, id=collection_id, refresh=refresh)
        await delete_item_index(collection_id)

    async def bulk_async(self, collection_id: str, processed_items: List[Item], refresh: bool = False) -> None:
        """Perform a bulk insert of items into the database asynchronously.
=======

        # Resolve the `refresh` parameter
        refresh = kwargs.get("refresh", self.async_settings.database_refresh)
        refresh = validate_refresh(refresh)

        # Log the deletion attempt
        logger.info(f"Deleting collection {collection_id} with refresh={refresh}")

        # Delete the collection from the database
        await self.client.delete(
            index=COLLECTIONS_INDEX, id=collection_id, refresh=refresh
        )

        # Delete the item index for the collection
        try:
            await delete_item_index(collection_id)
        except Exception as e:
            logger.error(
                f"Failed to delete item index for collection {collection_id}: {e}"
            )

    async def bulk_async(
        self,
        collection_id: str,
        processed_items: List[Item],
        **kwargs: Any,
    ) -> Tuple[int, List[Dict[str, Any]]]:
        """
        Perform a bulk insert of items into the database asynchronously.
>>>>>>> b0450eb5

        Args:
            collection_id (str): The ID of the collection to which the items belong.
            processed_items (List[Item]): A list of `Item` objects to be inserted into the database.
            **kwargs (Any): Additional keyword arguments, including:
                - refresh (str, optional): Whether to refresh the index after the bulk insert.
                Can be "true", "false", or "wait_for". Defaults to the value of `self.sync_settings.database_refresh`.
                - refresh (bool, optional): Whether to refresh the index after the bulk insert.
                - raise_on_error (bool, optional): Whether to raise an error if any of the bulk operations fail.
                Defaults to the value of `self.async_settings.raise_on_bulk_error`.

        Returns:
            Tuple[int, List[Dict[str, Any]]]: A tuple containing:
                - The number of successfully processed actions (`success`).
                - A list of errors encountered during the bulk operation (`errors`).

        Notes:
            This function performs a bulk insert of `processed_items` into the database using the specified `collection_id`.
            The insert is performed synchronously and blocking, meaning that the function does not return until the insert has
            completed. The `mk_actions` function is called to generate a list of actions for the bulk insert. The `refresh`
            parameter determines whether the index is refreshed after the bulk insert:
                - "true": Forces an immediate refresh of the index.
                - "false": Does not refresh the index immediately (default behavior).
                - "wait_for": Waits for the next refresh cycle to make the changes visible.
        """
        # Ensure kwargs is a dictionary
        kwargs = kwargs or {}

        # Resolve the `refresh` parameter
        refresh = kwargs.get("refresh", self.async_settings.database_refresh)
        refresh = validate_refresh(refresh)

        # Log the bulk insert attempt
        logger.info(
            f"Performing bulk insert for collection {collection_id} with refresh={refresh}"
        )

        # Handle empty processed_items
        if not processed_items:
            logger.warning(f"No items to insert for collection {collection_id}")
            return 0, []

        # Perform the bulk insert
        raise_on_error = self.async_settings.raise_on_bulk_error
        success, errors = await helpers.async_bulk(
            self.client,
            mk_actions(collection_id, processed_items),
            refresh=refresh,
            raise_on_error=raise_on_error,
        )

        # Log the result
        logger.info(
            f"Bulk insert completed for collection {collection_id}: {success} successes, {len(errors)} errors"
        )

<<<<<<< HEAD
    def bulk_sync(self, collection_id: str, processed_items: List[Item], refresh: bool = False) -> None:
        """Perform a bulk insert of items into the database synchronously.
=======
        return success, errors

    def bulk_sync(
        self,
        collection_id: str,
        processed_items: List[Item],
        **kwargs: Any,
    ) -> Tuple[int, List[Dict[str, Any]]]:
        """
        Perform a bulk insert of items into the database synchronously.
>>>>>>> b0450eb5

        Args:
            collection_id (str): The ID of the collection to which the items belong.
            processed_items (List[Item]): A list of `Item` objects to be inserted into the database.
            **kwargs (Any): Additional keyword arguments, including:
                - refresh (str, optional): Whether to refresh the index after the bulk insert.
                Can be "true", "false", or "wait_for". Defaults to the value of `self.sync_settings.database_refresh`.
                - refresh (bool, optional): Whether to refresh the index after the bulk insert.
                - raise_on_error (bool, optional): Whether to raise an error if any of the bulk operations fail.
                Defaults to the value of `self.async_settings.raise_on_bulk_error`.

        Returns:
            Tuple[int, List[Dict[str, Any]]]: A tuple containing:
                - The number of successfully processed actions (`success`).
                - A list of errors encountered during the bulk operation (`errors`).

        Notes:
            This function performs a bulk insert of `processed_items` into the database using the specified `collection_id`.
            The insert is performed synchronously and blocking, meaning that the function does not return until the insert has
            completed. The `mk_actions` function is called to generate a list of actions for the bulk insert. The `refresh`
            parameter determines whether the index is refreshed after the bulk insert:
                - "true": Forces an immediate refresh of the index.
                - "false": Does not refresh the index immediately (default behavior).
                - "wait_for": Waits for the next refresh cycle to make the changes visible.
        """
        # Ensure kwargs is a dictionary
        kwargs = kwargs or {}

        # Resolve the `refresh` parameter
        refresh = kwargs.get("refresh", self.async_settings.database_refresh)
        refresh = validate_refresh(refresh)

        # Log the bulk insert attempt
        logger.info(
            f"Performing bulk insert for collection {collection_id} with refresh={refresh}"
        )

        # Handle empty processed_items
        if not processed_items:
            logger.warning(f"No items to insert for collection {collection_id}")
            return 0, []

        # Perform the bulk insert
        raise_on_error = self.sync_settings.raise_on_bulk_error
        success, errors = helpers.bulk(
            self.sync_client,
            mk_actions(collection_id, processed_items),
            refresh=refresh,
            raise_on_error=raise_on_error,
        )

        # Log the result
        logger.info(
            f"Bulk insert completed for collection {collection_id}: {success} successes, {len(errors)} errors"
        )

        return success, errors

    # DANGER
    async def delete_items(self) -> None:
        """Danger. this is only for tests."""
        await self.client.delete_by_query(
            index=ITEM_INDICES,
            body={"query": {"match_all": {}}},
            wait_for_completion=True,
        )

    # DANGER
    async def delete_collections(self) -> None:
        """Danger. this is only for tests."""
        await self.client.delete_by_query(
            index=COLLECTIONS_INDEX,
            body={"query": {"match_all": {}}},
            wait_for_completion=True,
        )<|MERGE_RESOLUTION|>--- conflicted
+++ resolved
@@ -5,32 +5,14 @@
 import logging
 from base64 import urlsafe_b64decode, urlsafe_b64encode
 from copy import deepcopy
-<<<<<<< HEAD
-from typing import (
-    Any,
-    Dict,
-    Iterable,
-    List,
-    Literal,
-    Optional,
-    Protocol,
-    Tuple,
-    Type,
-    Union,
-)
-
-import attr
-from elasticsearch_dsl import Q, Search
-from fastapi import HTTPException
-from pydantic import TypeAdapter
-=======
 from typing import Any, Dict, Iterable, List, Optional, Tuple, Type
 
 import attr
 import elasticsearch.helpers as helpers
 from elasticsearch.dsl import Q, Search
+from elasticsearch.exceptions import BadRequestError
 from elasticsearch.exceptions import NotFoundError as ESNotFoundError
->>>>>>> b0450eb5
+from fastapi import HTTPException
 from starlette.requests import Request
 
 from stac_fastapi.core.base_database_logic import BaseDatabaseLogic
@@ -51,16 +33,13 @@
 )
 from stac_fastapi.core.extensions import filter
 from stac_fastapi.core.serializers import CollectionSerializer, ItemSerializer
-<<<<<<< HEAD
 from stac_fastapi.core.utilities import (
     MAX_LIMIT,
     bbox2polygon,
     merge_to_operations,
     operations_to_script,
+    validate_refresh,
 )
-=======
-from stac_fastapi.core.utilities import MAX_LIMIT, bbox2polygon, validate_refresh
->>>>>>> b0450eb5
 from stac_fastapi.elasticsearch.config import AsyncElasticsearchSettings
 from stac_fastapi.elasticsearch.config import (
     ElasticsearchSettings as SyncElasticsearchSettings,
@@ -180,7 +159,9 @@
         self.sync_client = self.sync_settings.create_client
 
     item_serializer: Type[ItemSerializer] = attr.ib(default=ItemSerializer)
-    collection_serializer: Type[CollectionSerializer] = attr.ib(default=CollectionSerializer)
+    collection_serializer: Type[CollectionSerializer] = attr.ib(
+        default=CollectionSerializer
+    )
 
     extensions: List[str] = attr.ib(default=attr.Factory(list))
 
@@ -214,9 +195,15 @@
                 "size": 10000,
             }
         },
-        "sun_elevation_frequency": {"histogram": {"field": "properties.view:sun_elevation", "interval": 5}},
-        "sun_azimuth_frequency": {"histogram": {"field": "properties.view:sun_azimuth", "interval": 5}},
-        "off_nadir_frequency": {"histogram": {"field": "properties.view:off_nadir", "interval": 5}},
+        "sun_elevation_frequency": {
+            "histogram": {"field": "properties.view:sun_elevation", "interval": 5}
+        },
+        "sun_azimuth_frequency": {
+            "histogram": {"field": "properties.view:sun_azimuth", "interval": 5}
+        },
+        "off_nadir_frequency": {
+            "histogram": {"field": "properties.view:off_nadir", "interval": 5}
+        },
         "centroid_geohash_grid_frequency": {
             "geohash_grid": {
                 "field": "properties.proj:centroid",
@@ -312,15 +299,10 @@
                 index=index_alias_by_collection_id(collection_id),
                 id=mk_item_id(item_id, collection_id),
             )
-<<<<<<< HEAD
-        except exceptions.NotFoundError:
-            raise NotFoundError(f"Item {item_id} does not exist in Collection {collection_id}")
-=======
         except ESNotFoundError:
             raise NotFoundError(
                 f"Item {item_id} does not exist inside Collection {collection_id}"
             )
->>>>>>> b0450eb5
         return item["_source"]
 
     async def get_queryables_mapping(self, collection_id: str = "*") -> dict:
@@ -383,12 +365,6 @@
         # items with datetimes equal to the requested datetime OR
         # the requested datetime is between their start and end datetimes
         if "eq" in datetime_search:
-<<<<<<< HEAD
-            search = search.filter("term", **{"properties__datetime": datetime_search["eq"]})
-        else:
-            search = search.filter("range", properties__datetime={"lte": datetime_search["lte"]})
-            search = search.filter("range", properties__datetime={"gte": datetime_search["gte"]})
-=======
             should.extend(
                 [
                     Q(
@@ -486,7 +462,6 @@
 
         search = search.query(Q("bool", filter=[Q("bool", should=should)]))
 
->>>>>>> b0450eb5
         return search
 
     @staticmethod
@@ -580,18 +555,15 @@
         """Database logic to perform query for search endpoint."""
         if free_text_queries is not None:
             free_text_query_string = '" OR properties.\\*:"'.join(free_text_queries)
-            search = search.query("query_string", query=f'properties.\\*:"{free_text_query_string}"')
+            search = search.query(
+                "query_string", query=f'properties.\\*:"{free_text_query_string}"'
+            )
 
         return search
 
-<<<<<<< HEAD
-    @staticmethod
-    def apply_cql2_filter(search: Search, filter_expr: Optional[Dict[str, Any]]):
-=======
     async def apply_cql2_filter(
         self, search: Search, _filter: Optional[Dict[str, Any]]
     ):
->>>>>>> b0450eb5
         """
         Apply a CQL2 filter to an Elasticsearch Search object.
 
@@ -610,13 +582,8 @@
             Search: The modified Search object with the filter applied if a filter is provided,
                     otherwise the original Search object.
         """
-<<<<<<< HEAD
-        if filter_expr is not None:
-            es_query = filter.to_es(filter_expr)
-=======
         if _filter is not None:
             es_query = filter.to_es(await self.get_queryables_mapping(), _filter)
->>>>>>> b0450eb5
             search = search.query(es_query)
 
         return search
@@ -704,7 +671,11 @@
             if hits and (sort_array := hits[limit - 1].get("sort")):
                 next_token = urlsafe_b64encode(json.dumps(sort_array).encode()).decode()
 
-        matched = es_response["hits"]["total"]["value"] if es_response["hits"]["total"]["relation"] == "eq" else None
+        matched = (
+            es_response["hits"]["total"]["value"]
+            if es_response["hits"]["total"]["relation"] == "eq"
+            else None
+        )
         if count_task.done():
             try:
                 matched = count_task.result().get("count")
@@ -784,13 +755,9 @@
         if not await self.client.exists(index=COLLECTIONS_INDEX, id=collection_id):
             raise NotFoundError(f"Collection {collection_id} does not exist")
 
-<<<<<<< HEAD
-    async def prep_create_item(self, item: Item, base_url: str, exist_ok: bool = False) -> Item:
-=======
     async def async_prep_create_item(
         self, item: Item, base_url: str, exist_ok: bool = False
     ) -> Item:
->>>>>>> b0450eb5
         """
         Preps an item for insertion into the database.
 
@@ -812,17 +779,15 @@
             index=index_alias_by_collection_id(item["collection"]),
             id=mk_item_id(item["id"], item["collection"]),
         ):
-            raise ConflictError(f"Item {item['id']} in collection {item['collection']} already exists")
+            raise ConflictError(
+                f"Item {item['id']} in collection {item['collection']} already exists"
+            )
 
         return self.item_serializer.stac_to_db(item, base_url)
 
-<<<<<<< HEAD
-    def sync_prep_create_item(self, item: Item, base_url: str, exist_ok: bool = False) -> Item:
-=======
     async def bulk_async_prep_create_item(
         self, item: Item, base_url: str, exist_ok: bool = False
     ) -> Item:
->>>>>>> b0450eb5
         """
         Prepare an item for insertion into the database.
 
@@ -855,9 +820,6 @@
             index=index_alias_by_collection_id(item["collection"]),
             id=mk_item_id(item["id"], item["collection"]),
         ):
-<<<<<<< HEAD
-            raise ConflictError(f"Item {item_id} in collection {collection_id} already exists")
-=======
             error_message = (
                 f"Item {item['id']} in collection {item['collection']} already exists."
             )
@@ -878,7 +840,6 @@
     ) -> Item:
         """
         Prepare an item for insertion into the database.
->>>>>>> b0450eb5
 
         This method performs pre-insertion preparation on the given `item`, such as:
         - Verifying that the collection the item belongs to exists.
@@ -976,10 +937,6 @@
             document=item,
             refresh=refresh,
         )
-
-<<<<<<< HEAD
-        if (meta := es_resp.get("meta")) and meta.get("status") == 409:
-            raise ConflictError(f"Item {item_id} in collection {collection_id} already exists")
 
     async def merge_patch_item(
         self,
@@ -1061,8 +1018,10 @@
                 refresh=True,
             )
 
-        except exceptions.BadRequestError as exc:
-            raise HTTPException(status_code=400, detail=exc.info["error"]["caused_by"]) from exc
+        except BadRequestError as exc:
+            raise HTTPException(
+                status_code=400, detail=exc.info["error"]["caused_by"]
+            ) from exc
 
         item = await self.get_one_item(collection_id, item_id)
 
@@ -1102,10 +1061,7 @@
 
         return item
 
-    async def delete_item(self, item_id: str, collection_id: str, refresh: bool = False):
-=======
     async def delete_item(self, item_id: str, collection_id: str, **kwargs: Any):
->>>>>>> b0450eb5
         """Delete a single item from the database.
 
         Args:
@@ -1140,16 +1096,11 @@
                 id=mk_item_id(item_id, collection_id),
                 refresh=refresh,
             )
-<<<<<<< HEAD
-        except exceptions.NotFoundError:
-            raise NotFoundError(f"Item {item_id} in collection {collection_id} not found")
-=======
         except ESNotFoundError:
             # Raise a custom NotFoundError if the item does not exist
             raise NotFoundError(
                 f"Item {item_id} in collection {collection_id} not found"
             )
->>>>>>> b0450eb5
 
     async def get_items_mapping(self, collection_id: str) -> Dict[str, Any]:
         """Get the mapping for the specified collection's items index.
@@ -1232,28 +1183,18 @@
             collection as a `Collection` object. If the collection is not found, a `NotFoundError` is raised.
         """
         try:
-<<<<<<< HEAD
-            collection = await self.client.get(index=COLLECTIONS_INDEX, id=collection_id)
-        except exceptions.NotFoundError:
-=======
             collection = await self.client.get(
                 index=COLLECTIONS_INDEX, id=collection_id
             )
         except ESNotFoundError:
->>>>>>> b0450eb5
             raise NotFoundError(f"Collection {collection_id} not found")
 
         return collection["_source"]
 
-<<<<<<< HEAD
-    async def update_collection(self, collection_id: str, collection: Collection, refresh: bool = False):
-        """Update a collection from the database.
-=======
     async def update_collection(
         self, collection_id: str, collection: Collection, **kwargs: Any
     ):
         """Update a collection in the database.
->>>>>>> b0450eb5
 
         Args:
             collection_id (str): The ID of the collection to be updated.
@@ -1322,7 +1263,6 @@
                 refresh=refresh,
             )
 
-<<<<<<< HEAD
     async def merge_patch_collection(
         self,
         collection_id: str,
@@ -1393,8 +1333,10 @@
                 refresh=True,
             )
 
-        except exceptions.BadRequestError as exc:
-            raise HTTPException(status_code=400, detail=exc.info["error"]["caused_by"]) from exc
+        except BadRequestError as exc:
+            raise HTTPException(
+                status_code=400, detail=exc.info["error"]["caused_by"]
+            ) from exc
 
         collection = await self.find_collection(collection_id)
 
@@ -1410,10 +1352,7 @@
 
         return collection
 
-    async def delete_collection(self, collection_id: str, refresh: bool = False):
-=======
     async def delete_collection(self, collection_id: str, **kwargs: Any):
->>>>>>> b0450eb5
         """Delete a collection from the database.
 
         Parameters:
@@ -1436,35 +1375,15 @@
         # Ensure kwargs is a dictionary
         kwargs = kwargs or {}
 
+        refresh = kwargs.get("refresh", self.async_settings.database_refresh)
+        refresh = validate_refresh(refresh)
+
         # Verify that the collection exists
         await self.find_collection(collection_id=collection_id)
-<<<<<<< HEAD
-        await self.client.delete(index=COLLECTIONS_INDEX, id=collection_id, refresh=refresh)
-        await delete_item_index(collection_id)
-
-    async def bulk_async(self, collection_id: str, processed_items: List[Item], refresh: bool = False) -> None:
-        """Perform a bulk insert of items into the database asynchronously.
-=======
-
-        # Resolve the `refresh` parameter
-        refresh = kwargs.get("refresh", self.async_settings.database_refresh)
-        refresh = validate_refresh(refresh)
-
-        # Log the deletion attempt
-        logger.info(f"Deleting collection {collection_id} with refresh={refresh}")
-
-        # Delete the collection from the database
         await self.client.delete(
             index=COLLECTIONS_INDEX, id=collection_id, refresh=refresh
         )
-
-        # Delete the item index for the collection
-        try:
-            await delete_item_index(collection_id)
-        except Exception as e:
-            logger.error(
-                f"Failed to delete item index for collection {collection_id}: {e}"
-            )
+        await delete_item_index(collection_id)
 
     async def bulk_async(
         self,
@@ -1474,7 +1393,6 @@
     ) -> Tuple[int, List[Dict[str, Any]]]:
         """
         Perform a bulk insert of items into the database asynchronously.
->>>>>>> b0450eb5
 
         Args:
             collection_id (str): The ID of the collection to which the items belong.
@@ -1531,10 +1449,6 @@
             f"Bulk insert completed for collection {collection_id}: {success} successes, {len(errors)} errors"
         )
 
-<<<<<<< HEAD
-    def bulk_sync(self, collection_id: str, processed_items: List[Item], refresh: bool = False) -> None:
-        """Perform a bulk insert of items into the database synchronously.
-=======
         return success, errors
 
     def bulk_sync(
@@ -1545,7 +1459,6 @@
     ) -> Tuple[int, List[Dict[str, Any]]]:
         """
         Perform a bulk insert of items into the database synchronously.
->>>>>>> b0450eb5
 
         Args:
             collection_id (str): The ID of the collection to which the items belong.
