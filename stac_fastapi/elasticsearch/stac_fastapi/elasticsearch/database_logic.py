"""Database logic."""

import asyncio
import json
import logging
import os
from base64 import urlsafe_b64decode, urlsafe_b64encode
from copy import deepcopy
from typing import Any, Dict, Iterable, List, Optional, Protocol, Tuple, Type, Union

import attr
from elasticsearch_dsl import Q, Search
from starlette.requests import Request

from elasticsearch import exceptions, helpers  # type: ignore
from stac_fastapi.core.extensions import filter
from stac_fastapi.core.serializers import CollectionSerializer, ItemSerializer
from stac_fastapi.core.utilities import (
    MAX_LIMIT,
    bbox2polygon,
    merge_to_operations,
    operations_to_script,
)
from stac_fastapi.elasticsearch.config import AsyncElasticsearchSettings
from stac_fastapi.elasticsearch.config import (
    ElasticsearchSettings as SyncElasticsearchSettings,
)
from stac_fastapi.types.errors import ConflictError, NotFoundError
from stac_fastapi.types.links import resolve_links
from stac_fastapi.types.stac import (
    Collection,
    Item,
    PartialCollection,
    PartialItem,
    PatchOperation,
)

logger = logging.getLogger(__name__)

NumType = Union[float, int]

COLLECTIONS_INDEX = os.getenv("STAC_COLLECTIONS_INDEX", "collections")
ITEMS_INDEX_PREFIX = os.getenv("STAC_ITEMS_INDEX_PREFIX", "items_")
ES_INDEX_NAME_UNSUPPORTED_CHARS = {
    "\\",
    "/",
    "*",
    "?",
    '"',
    "<",
    ">",
    "|",
    " ",
    ",",
    "#",
    ":",
}

ITEM_INDICES = f"{ITEMS_INDEX_PREFIX}*,-*kibana*,-{COLLECTIONS_INDEX}*"

DEFAULT_SORT = {
    "properties.datetime": {"order": "desc"},
    "id": {"order": "desc"},
    "collection": {"order": "desc"},
}

ES_ITEMS_SETTINGS = {
    "index": {
        "sort.field": list(DEFAULT_SORT.keys()),
        "sort.order": [v["order"] for v in DEFAULT_SORT.values()],
    }
}

ES_MAPPINGS_DYNAMIC_TEMPLATES = [
    # Common https://github.com/radiantearth/stac-spec/blob/master/item-spec/common-metadata.md
    {
        "descriptions": {
            "match_mapping_type": "string",
            "match": "description",
            "mapping": {"type": "text"},
        }
    },
    {
        "titles": {
            "match_mapping_type": "string",
            "match": "title",
            "mapping": {"type": "text"},
        }
    },
    # Projection Extension https://github.com/stac-extensions/projection
    {"proj_epsg": {"match": "proj:epsg", "mapping": {"type": "integer"}}},
    {
        "proj_projjson": {
            "match": "proj:projjson",
            "mapping": {"type": "object", "enabled": False},
        }
    },
    {
        "proj_centroid": {
            "match": "proj:centroid",
            "mapping": {"type": "geo_point"},
        }
    },
    {
        "proj_geometry": {
            "match": "proj:geometry",
            "mapping": {"type": "object", "enabled": False},
        }
    },
    {
        "no_index_href": {
            "match": "href",
            "mapping": {"type": "text", "index": False},
        }
    },
    # Default all other strings not otherwise specified to keyword
    {"strings": {"match_mapping_type": "string", "mapping": {"type": "keyword"}}},
    {"numerics": {"match_mapping_type": "long", "mapping": {"type": "float"}}},
]

ES_ITEMS_MAPPINGS = {
    "numeric_detection": False,
    "dynamic_templates": ES_MAPPINGS_DYNAMIC_TEMPLATES,
    "properties": {
        "id": {"type": "keyword"},
        "collection": {"type": "keyword"},
        "geometry": {"type": "geo_shape"},
        "assets": {"type": "object", "enabled": False},
        "links": {"type": "object", "enabled": False},
        "properties": {
            "type": "object",
            "properties": {
                # Common https://github.com/radiantearth/stac-spec/blob/master/item-spec/common-metadata.md
                "datetime": {"type": "date"},
                "start_datetime": {"type": "date"},
                "end_datetime": {"type": "date"},
                "created": {"type": "date"},
                "updated": {"type": "date"},
                # Satellite Extension https://github.com/stac-extensions/sat
                "sat:absolute_orbit": {"type": "integer"},
                "sat:relative_orbit": {"type": "integer"},
            },
        },
    },
}

ES_COLLECTIONS_MAPPINGS = {
    "numeric_detection": False,
    "dynamic_templates": ES_MAPPINGS_DYNAMIC_TEMPLATES,
    "properties": {
        "id": {"type": "keyword"},
        "extent.spatial.bbox": {"type": "long"},
        "extent.temporal.interval": {"type": "date"},
        "providers": {"type": "object", "enabled": False},
        "links": {"type": "object", "enabled": False},
        "item_assets": {"type": "object", "enabled": False},
    },
}


def index_by_collection_id(collection_id: str) -> str:
    """
    Translate a collection id into an Elasticsearch index name.

    Args:
        collection_id (str): The collection id to translate into an index name.

    Returns:
        str: The index name derived from the collection id.
    """
<<<<<<< HEAD
    return (
        f"{ITEMS_INDEX_PREFIX}{''.join(c for c in collection_id.lower() if c not in ES_INDEX_NAME_UNSUPPORTED_CHARS)}"
    )
=======
    return f"{ITEMS_INDEX_PREFIX}{''.join(c for c in collection_id.lower() if c not in ES_INDEX_NAME_UNSUPPORTED_CHARS)}_{collection_id.encode('utf-8').hex()}"


def index_alias_by_collection_id(collection_id: str) -> str:
    """
    Translate a collection id into an Elasticsearch index alias.

    Args:
        collection_id (str): The collection id to translate into an index alias.

    Returns:
        str: The index alias derived from the collection id.
    """
    return f"{ITEMS_INDEX_PREFIX}{''.join(c for c in collection_id if c not in ES_INDEX_NAME_UNSUPPORTED_CHARS)}"
>>>>>>> b0169457


def indices(collection_ids: Optional[List[str]]) -> str:
    """
    Get a comma-separated string of index names for a given list of collection ids.

    Args:
        collection_ids: A list of collection ids.

    Returns:
        A string of comma-separated index names. If `collection_ids` is None, returns the default indices.
    """
    if collection_ids is None or collection_ids == []:
        return ITEM_INDICES
    else:
        return ",".join([index_alias_by_collection_id(c) for c in collection_ids])


async def create_index_templates() -> None:
    """
    Create index templates for the Collection and Item indices.

    Returns:
        None

    """
    client = AsyncElasticsearchSettings().create_client
    await client.indices.put_template(
        name=f"template_{COLLECTIONS_INDEX}",
        body={
            "index_patterns": [f"{COLLECTIONS_INDEX}*"],
            "mappings": ES_COLLECTIONS_MAPPINGS,
        },
    )
    await client.indices.put_template(
        name=f"template_{ITEMS_INDEX_PREFIX}",
        body={
            "index_patterns": [f"{ITEMS_INDEX_PREFIX}*"],
            "settings": ES_ITEMS_SETTINGS,
            "mappings": ES_ITEMS_MAPPINGS,
        },
    )
    await client.close()


async def create_collection_index() -> None:
    """
    Create the index for a Collection. The settings of the index template will be used implicitly.

    Returns:
        None

    """
    client = AsyncElasticsearchSettings().create_client

    await client.options(ignore_status=400).indices.create(
        index=f"{COLLECTIONS_INDEX}-000001",
        aliases={COLLECTIONS_INDEX: {}},
    )
    await client.close()


async def create_item_index(collection_id: str):
    """
    Create the index for Items. The settings of the index template will be used implicitly.

    Args:
        collection_id (str): Collection identifier.

    Returns:
        None

    """
    client = AsyncElasticsearchSettings().create_client

    await client.options(ignore_status=400).indices.create(
        index=f"{index_by_collection_id(collection_id)}-000001",
        aliases={index_alias_by_collection_id(collection_id): {}},
    )
    await client.close()


async def delete_item_index(collection_id: str):
    """Delete the index for items in a collection.

    Args:
        collection_id (str): The ID of the collection whose items index will be deleted.
    """
    client = AsyncElasticsearchSettings().create_client

    name = index_alias_by_collection_id(collection_id)
    resolved = await client.indices.resolve_index(name=name)
    if "aliases" in resolved and resolved["aliases"]:
        [alias] = resolved["aliases"]
        await client.indices.delete_alias(index=alias["indices"], name=alias["name"])
        await client.indices.delete(index=alias["indices"])
    else:
        await client.indices.delete(index=name)
    await client.close()


def mk_item_id(item_id: str, collection_id: str):
    """Create the document id for an Item in Elasticsearch.

    Args:
        item_id (str): The id of the Item.
        collection_id (str): The id of the Collection that the Item belongs to.

    Returns:
        str: The document id for the Item, combining the Item id and the Collection id, separated by a `|` character.
    """
    return f"{item_id}|{collection_id}"


def mk_actions(collection_id: str, processed_items: List[Item]):
    """Create Elasticsearch bulk actions for a list of processed items.

    Args:
        collection_id (str): The identifier for the collection the items belong to.
        processed_items (List[Item]): The list of processed items to be bulk indexed.

    Returns:
        List[Dict[str, Union[str, Dict]]]: The list of bulk actions to be executed,
        each action being a dictionary with the following keys:
        - `_index`: the index to store the document in.
        - `_id`: the document's identifier.
        - `_source`: the source of the document.
    """
    return [
        {
            "_index": index_alias_by_collection_id(collection_id),
            "_id": mk_item_id(item["id"], item["collection"]),
            "_source": item,
        }
        for item in processed_items
    ]


# stac_pydantic classes extend _GeometryBase, which doesn't have a type field,
# So create our own Protocol for typing
# Union[ Point, MultiPoint, LineString, MultiLineString, Polygon, MultiPolygon, GeometryCollection]
class Geometry(Protocol):  # noqa
    type: str
    coordinates: Any


@attr.s
class DatabaseLogic:
    """Database logic."""

    client = AsyncElasticsearchSettings().create_client
    sync_client = SyncElasticsearchSettings().create_client

    item_serializer: Type[ItemSerializer] = attr.ib(default=ItemSerializer)
    collection_serializer: Type[CollectionSerializer] = attr.ib(default=CollectionSerializer)

    extensions: List[str] = attr.ib(default=attr.Factory(list))

    aggregation_mapping: Dict[str, Dict[str, Any]] = {
        "total_count": {"value_count": {"field": "id"}},
        "collection_frequency": {"terms": {"field": "collection", "size": 100}},
        "platform_frequency": {"terms": {"field": "properties.platform", "size": 100}},
        "cloud_cover_frequency": {
            "range": {
                "field": "properties.eo:cloud_cover",
                "ranges": [
                    {"to": 5},
                    {"from": 5, "to": 15},
                    {"from": 15, "to": 40},
                    {"from": 40},
                ],
            }
        },
        "datetime_frequency": {
            "date_histogram": {
                "field": "properties.datetime",
                "calendar_interval": "month",
            }
        },
        "datetime_min": {"min": {"field": "properties.datetime"}},
        "datetime_max": {"max": {"field": "properties.datetime"}},
        "grid_code_frequency": {
            "terms": {
                "field": "properties.grid:code",
                "missing": "none",
                "size": 10000,
            }
        },
        "sun_elevation_frequency": {
            "histogram": {"field": "properties.view:sun_elevation", "interval": 5}
        },
        "sun_azimuth_frequency": {
            "histogram": {"field": "properties.view:sun_azimuth", "interval": 5}
        },
        "off_nadir_frequency": {
            "histogram": {"field": "properties.view:off_nadir", "interval": 5}
        },
        "centroid_geohash_grid_frequency": {
            "geohash_grid": {
                "field": "properties.proj:centroid",
                "precision": 1,
            }
        },
        "centroid_geohex_grid_frequency": {
            "geohex_grid": {
                "field": "properties.proj:centroid",
                "precision": 0,
            }
        },
        "centroid_geotile_grid_frequency": {
            "geotile_grid": {
                "field": "properties.proj:centroid",
                "precision": 0,
            }
        },
        "geometry_geohash_grid_frequency": {
            "geohash_grid": {
                "field": "geometry",
                "precision": 1,
            }
        },
        "geometry_geotile_grid_frequency": {
            "geotile_grid": {
                "field": "geometry",
                "precision": 0,
            }
        },
    }

    """CORE LOGIC"""

    async def get_all_collections(
        self, token: Optional[str], limit: int, request: Request
    ) -> Tuple[List[Dict[str, Any]], Optional[str]]:
        """Retrieve a list of all collections from Elasticsearch, supporting pagination.

        Args:
            token (Optional[str]): The pagination token.
            limit (int): The number of results to return.

        Returns:
            A tuple of (collections, next pagination token if any).
        """
        search_after = None
        if token:
            search_after = [token]

        response = await self.client.search(
            index=COLLECTIONS_INDEX,
            body={
                "sort": [{"id": {"order": "asc"}}],
                "size": limit,
                "search_after": search_after,
            },
        )

        hits = response["hits"]["hits"]
        collections = [
            self.collection_serializer.db_to_stac(
                collection=hit["_source"], request=request, extensions=self.extensions
            )
            for hit in hits
        ]

        next_token = None
        if len(hits) == limit:
            next_token = hits[-1]["sort"][0]

        return collections, next_token

    async def get_one_item(self, collection_id: str, item_id: str) -> Dict:
        """Retrieve a single item from the database.

        Args:
            collection_id (str): The id of the Collection that the Item belongs to.
            item_id (str): The id of the Item.

        Returns:
            item (Dict): A dictionary containing the source data for the Item.

        Raises:
            NotFoundError: If the specified Item does not exist in the Collection.

        Notes:
            The Item is retrieved from the Elasticsearch database using the `client.get` method,
            with the index for the Collection as the target index and the combined `mk_item_id` as the document id.
        """
        try:
            item = await self.client.get(
                index=index_alias_by_collection_id(collection_id),
                id=mk_item_id(item_id, collection_id),
            )
        except exceptions.NotFoundError:
            raise NotFoundError(f"Item {item_id} does not exist in Collection {collection_id}")
        return item["_source"]

    @staticmethod
    def make_search():
        """Database logic to create a Search instance."""
        return Search().sort(*DEFAULT_SORT)

    @staticmethod
    def apply_ids_filter(search: Search, item_ids: List[str]):
        """Database logic to search a list of STAC item ids."""
        return search.filter("terms", id=item_ids)

    @staticmethod
    def apply_collections_filter(search: Search, collection_ids: List[str]):
        """Database logic to search a list of STAC collection ids."""
        return search.filter("terms", collection=collection_ids)

    @staticmethod
    def apply_datetime_filter(search: Search, datetime_search):
        """Apply a filter to search based on datetime field.

        Args:
            search (Search): The search object to filter.
            datetime_search (dict): The datetime filter criteria.

        Returns:
            Search: The filtered search object.
        """
        if "eq" in datetime_search:
            search = search.filter("term", **{"properties__datetime": datetime_search["eq"]})
        else:
            search = search.filter("range", properties__datetime={"lte": datetime_search["lte"]})
            search = search.filter("range", properties__datetime={"gte": datetime_search["gte"]})
        return search

    @staticmethod
    def apply_bbox_filter(search: Search, bbox: List):
        """Filter search results based on bounding box.

        Args:
            search (Search): The search object to apply the filter to.
            bbox (List): The bounding box coordinates, represented as a list of four values [minx, miny, maxx, maxy].

        Returns:
            search (Search): The search object with the bounding box filter applied.

        Notes:
            The bounding box is transformed into a polygon using the `bbox2polygon` function and
            a geo_shape filter is added to the search object, set to intersect with the specified polygon.
        """
        return search.filter(
            Q(
                {
                    "geo_shape": {
                        "geometry": {
                            "shape": {
                                "type": "polygon",
                                "coordinates": bbox2polygon(*bbox),
                            },
                            "relation": "intersects",
                        }
                    }
                }
            )
        )

    @staticmethod
    def apply_intersects_filter(
        search: Search,
        intersects: Geometry,
    ):
        """Filter search results based on intersecting geometry.

        Args:
            search (Search): The search object to apply the filter to.
            intersects (Geometry): The intersecting geometry, represented as a GeoJSON-like object.

        Returns:
            search (Search): The search object with the intersecting geometry filter applied.

        Notes:
            A geo_shape filter is added to the search object, set to intersect with the specified geometry.
        """
        return search.filter(
            Q(
                {
                    "geo_shape": {
                        "geometry": {
                            "shape": {
                                "type": intersects.type.lower(),
                                "coordinates": intersects.coordinates,
                            },
                            "relation": "intersects",
                        }
                    }
                }
            )
        )

    @staticmethod
    def apply_stacql_filter(search: Search, op: str, field: str, value: float):
        """Filter search results based on a comparison between a field and a value.

        Args:
            search (Search): The search object to apply the filter to.
            op (str): The comparison operator to use. Can be 'eq' (equal), 'gt' (greater than), 'gte' (greater than or equal),
                'lt' (less than), or 'lte' (less than or equal).
            field (str): The field to perform the comparison on.
            value (float): The value to compare the field against.

        Returns:
            search (Search): The search object with the specified filter applied.
        """
        if op != "eq":
            key_filter = {field: {op: value}}
            search = search.filter(Q("range", **key_filter))
        else:
            search = search.filter("term", **{field: value})

        return search

    @staticmethod
    def apply_free_text_filter(search: Search, free_text_queries: Optional[List[str]]):
        """Database logic to perform query for search endpoint."""
        if free_text_queries is not None:
            free_text_query_string = '" OR properties.\\*:"'.join(free_text_queries)
            search = search.query(
                "query_string", query=f'properties.\\*:"{free_text_query_string}"'
            )

        return search

    @staticmethod
    def apply_cql2_filter(search: Search, _filter: Optional[Dict[str, Any]]):
        """
        Apply a CQL2 filter to an Elasticsearch Search object.

        This method transforms a dictionary representing a CQL2 filter into an Elasticsearch query
        and applies it to the provided Search object. If the filter is None, the original Search
        object is returned unmodified.

        Args:
            search (Search): The Elasticsearch Search object to which the filter will be applied.
            _filter (Optional[Dict[str, Any]]): The filter in dictionary form that needs to be applied
                                                to the search. The dictionary should follow the structure
                                                required by the `to_es` function which converts it
                                                to an Elasticsearch query.

        Returns:
            Search: The modified Search object with the filter applied if a filter is provided,
                    otherwise the original Search object.
        """
        if _filter is not None:
            es_query = filter.to_es(_filter)
            search = search.query(es_query)

        return search

    @staticmethod
    def populate_sort(sortby: List) -> Optional[Dict[str, Dict[str, str]]]:
        """Database logic to sort search instance."""
        if sortby:
            return {s.field: {"order": s.direction} for s in sortby}
        else:
            return None

    async def execute_search(
        self,
        search: Search,
        limit: int,
        token: Optional[str],
        sort: Optional[Dict[str, Dict[str, str]]],
        collection_ids: Optional[List[str]],
        ignore_unavailable: bool = True,
    ) -> Tuple[Iterable[Dict[str, Any]], Optional[int], Optional[str]]:
        """Execute a search query with limit and other optional parameters.

        Args:
            search (Search): The search query to be executed.
            limit (int): The maximum number of results to be returned.
            token (Optional[str]): The token used to return the next set of results.
            sort (Optional[Dict[str, Dict[str, str]]]): Specifies how the results should be sorted.
            collection_ids (Optional[List[str]]): The collection ids to search.
            ignore_unavailable (bool, optional): Whether to ignore unavailable collections. Defaults to True.

        Returns:
            Tuple[Iterable[Dict[str, Any]], Optional[int], Optional[str]]: A tuple containing:
                - An iterable of search results, where each result is a dictionary with keys and values representing the
                fields and values of each document.
                - The total number of results (if the count could be computed), or None if the count could not be
                computed.
                - The token to be used to retrieve the next set of results, or None if there are no more results.

        Raises:
            NotFoundError: If the collections specified in `collection_ids` do not exist.
        """
        search_after = None

        if token:
            search_after = json.loads(urlsafe_b64decode(token).decode())

        query = search.query.to_dict() if search.query else None

        index_param = indices(collection_ids)

        max_result_window = MAX_LIMIT

        size_limit = min(limit + 1, max_result_window)

        search_task = asyncio.create_task(
            self.client.search(
                index=index_param,
                ignore_unavailable=ignore_unavailable,
                query=query,
                sort=sort or DEFAULT_SORT,
                search_after=search_after,
                size=size_limit,
            )
        )

        count_task = asyncio.create_task(
            self.client.count(
                index=index_param,
                ignore_unavailable=ignore_unavailable,
                body=search.to_dict(count=True),
            )
        )

        try:
            es_response = await search_task
        except exceptions.NotFoundError:
            raise NotFoundError(f"Collections '{collection_ids}' do not exist")

        hits = es_response["hits"]["hits"]
        items = (hit["_source"] for hit in hits[:limit])

        next_token = None
        if len(hits) > limit and limit < max_result_window:
            if hits and (sort_array := hits[limit - 1].get("sort")):
<<<<<<< HEAD
                next_token = urlsafe_b64encode(",".join([str(x) for x in sort_array]).encode()).decode()

        matched = es_response["hits"]["total"]["value"] if es_response["hits"]["total"]["relation"] == "eq" else None
=======
                next_token = urlsafe_b64encode(json.dumps(sort_array).encode()).decode()

        matched = (
            es_response["hits"]["total"]["value"]
            if es_response["hits"]["total"]["relation"] == "eq"
            else None
        )
>>>>>>> b0169457
        if count_task.done():
            try:
                matched = count_task.result().get("count")
            except Exception as e:
                logger.error(f"Count task failed: {e}")

        return items, matched, next_token

    """ AGGREGATE LOGIC """

    async def aggregate(
        self,
        collection_ids: Optional[List[str]],
        aggregations: List[str],
        search: Search,
        centroid_geohash_grid_precision: int,
        centroid_geohex_grid_precision: int,
        centroid_geotile_grid_precision: int,
        geometry_geohash_grid_precision: int,
        geometry_geotile_grid_precision: int,
        datetime_frequency_interval: str,
        ignore_unavailable: Optional[bool] = True,
    ):
        """Return aggregations of STAC Items."""
<<<<<<< HEAD
        agg_2_es = {
            "total_count": {"value_count": {"field": "id"}},
            "collection_frequency": {"terms": {"field": "collection", "size": 100}},
            "platform_frequency": {"terms": {"field": "properties.platform", "size": 100}},
            "cloud_cover_frequency": {
                "range": {
                    "field": "properties.eo:cloud_cover",
                    "ranges": [
                        {"to": 5},
                        {"from": 5, "to": 15},
                        {"from": 15, "to": 40},
                        {"from": 40},
                    ],
                }
            },
            "datetime_frequency": {
                "date_histogram": {
                    "field": "properties.datetime",
                    "calendar_interval": "month",
                }
            },
            "datetime_min": {"min": {"field": "properties.datetime"}},
            "datetime_max": {"max": {"field": "properties.datetime"}},
            "grid_code_frequency": {
                "terms": {
                    "field": "properties.grid:code",
                    "missing": "none",
                    "size": 10000,
                }
            },
            "sun_elevation_frequency": {"histogram": {"field": "properties.view:sun_elevation", "interval": 5}},
            "sun_azimuth_frequency": {"histogram": {"field": "properties.view:sun_azimuth", "interval": 5}},
            "off_nadir_frequency": {"histogram": {"field": "properties.view:off_nadir", "interval": 5}},
        }

=======
>>>>>>> b0169457
        search_body: Dict[str, Any] = {}
        query = search.query.to_dict() if search.query else None
        if query:
            search_body["query"] = query

        logger.debug("Aggregations: %s", aggregations)

<<<<<<< HEAD
        # include all aggregations specified
        # this will ignore aggregations with the wrong names
        search_body["aggregations"] = {k: v for k, v in agg_2_es.items() if k in aggregations}

        if "centroid_geohash_grid_frequency" in aggregations:
            search_body["aggregations"]["centroid_geohash_grid_frequency"] = {
                "geohash_grid": {
                    "field": "properties.proj:centroid",
                    "precision": centroid_geohash_grid_precision,
                }
            }

        if "centroid_geohex_grid_frequency" in aggregations:
            search_body["aggregations"]["centroid_geohex_grid_frequency"] = {
                "geohex_grid": {
                    "field": "properties.proj:centroid",
                    "precision": centroid_geohex_grid_precision,
                }
=======
        def _fill_aggregation_parameters(name: str, agg: dict) -> dict:
            [key] = agg.keys()
            agg_precision = {
                "centroid_geohash_grid_frequency": centroid_geohash_grid_precision,
                "centroid_geohex_grid_frequency": centroid_geohex_grid_precision,
                "centroid_geotile_grid_frequency": centroid_geotile_grid_precision,
                "geometry_geohash_grid_frequency": geometry_geohash_grid_precision,
                "geometry_geotile_grid_frequency": geometry_geotile_grid_precision,
>>>>>>> b0169457
            }
            if name in agg_precision:
                agg[key]["precision"] = agg_precision[name]

            if key == "date_histogram":
                agg[key]["calendar_interval"] = datetime_frequency_interval

            return agg

        # include all aggregations specified
        # this will ignore aggregations with the wrong names
        search_body["aggregations"] = {
            k: _fill_aggregation_parameters(k, deepcopy(v))
            for k, v in self.aggregation_mapping.items()
            if k in aggregations
        }

        index_param = indices(collection_ids)
        search_task = asyncio.create_task(
            self.client.search(
                index=index_param,
                ignore_unavailable=ignore_unavailable,
                body=search_body,
            )
        )

        try:
            db_response = await search_task
        except exceptions.NotFoundError:
            raise NotFoundError(f"Collections '{collection_ids}' do not exist")

        return db_response

    """ TRANSACTION LOGIC """

    async def check_collection_exists(self, collection_id: str):
        """Database logic to check if a collection exists."""
        if not await self.client.exists(index=COLLECTIONS_INDEX, id=collection_id):
            raise NotFoundError(f"Collection {collection_id} does not exist")

    async def prep_create_item(self, item: Item, base_url: str, exist_ok: bool = False) -> Item:
        """
        Preps an item for insertion into the database.

        Args:
            item (Item): The item to be prepped for insertion.
            base_url (str): The base URL used to create the item's self URL.
            exist_ok (bool): Indicates whether the item can exist already.

        Returns:
            Item: The prepped item.

        Raises:
            ConflictError: If the item already exists in the database.

        """
        await self.check_collection_exists(collection_id=item["collection"])

        if not exist_ok and await self.client.exists(
            index=index_alias_by_collection_id(item["collection"]),
            id=mk_item_id(item["id"], item["collection"]),
        ):
            raise ConflictError(f"Item {item['id']} in collection {item['collection']} already exists")

        return self.item_serializer.stac_to_db(item, base_url)

    def sync_prep_create_item(self, item: Item, base_url: str, exist_ok: bool = False) -> Item:
        """
        Prepare an item for insertion into the database.

        This method performs pre-insertion preparation on the given `item`,
        such as checking if the collection the item belongs to exists,
        and optionally verifying that an item with the same ID does not already exist in the database.

        Args:
            item (Item): The item to be inserted into the database.
            base_url (str): The base URL used for constructing URLs for the item.
            exist_ok (bool): Indicates whether the item can exist already.

        Returns:
            Item: The item after preparation is done.

        Raises:
            NotFoundError: If the collection that the item belongs to does not exist in the database.
            ConflictError: If an item with the same ID already exists in the collection.
        """
        item_id = item["id"]
        collection_id = item["collection"]
        if not self.sync_client.exists(index=COLLECTIONS_INDEX, id=collection_id):
            raise NotFoundError(f"Collection {collection_id} does not exist")

        if not exist_ok and self.sync_client.exists(
            index=index_alias_by_collection_id(collection_id),
            id=mk_item_id(item_id, collection_id),
        ):
            raise ConflictError(f"Item {item_id} in collection {collection_id} already exists")

        return self.item_serializer.stac_to_db(item, base_url)

    async def create_item(self, item: Item, refresh: bool = False):
        """Database logic for creating one item.

        Args:
            item (Item): The item to be created.
            refresh (bool, optional): Refresh the index after performing the operation. Defaults to False.

        Raises:
            ConflictError: If the item already exists in the database.

        Returns:
            None
        """
        # todo: check if collection exists, but cache
        item_id = item["id"]
        collection_id = item["collection"]
        es_resp = await self.client.index(
            index=index_alias_by_collection_id(collection_id),
            id=mk_item_id(item_id, collection_id),
            document=item,
            refresh=refresh,
        )

        if (meta := es_resp.get("meta")) and meta.get("status") == 409:
            raise ConflictError(f"Item {item_id} in collection {collection_id} already exists")

    async def merge_patch_item(
        self,
        collection_id: str,
        item_id: str,
        item: PartialItem,
        base_url: str,
        refresh: bool = True,
    ) -> Item:
        """Database logic for merge patching an item following RF7396.

        Args:
            collection_id(str): Collection that item belongs to.
            item_id(str): Id of item to be patched.
            item (PartialItem): The partial item to be updated.
            base_url: (str): The base URL used for constructing URLs for the item.
            refresh (bool, optional): Refresh the index after performing the operation. Defaults to True.

        Returns:
            patched item.
        """
        operations = merge_to_operations(item)

        return await self.json_patch_item(
            collection_id=collection_id,
            item_id=item_id,
            operations=operations,
            base_url=base_url,
            refresh=refresh,
        )

    async def json_patch_item(
        self,
        collection_id: str,
        item_id: str,
        operations: List[PatchOperation],
        base_url: str,
        refresh: bool = True,
    ) -> Item:
        """Database logic for json patching an item following RF6902.

        Args:
            collection_id(str): Collection that item belongs to.
            item_id(str): Id of item to be patched.
            operations (list): List of operations to run.
            base_url (str): The base URL used for constructing URLs for the item.
            refresh (bool, optional): Refresh the index after performing the operation. Defaults to True.

        Returns:
            patched item.
        """
        new_item_id = None
        new_collection_id = None
        script_operations = []

        for operation in operations:
            if operation.path in ["collection", "id"] and operation.op in ["add", "replace"]:

                if operation.path == "collection" and collection_id != operation.value:
                    await self.check_collection_exists(collection_id=operation.value)
                    new_collection_id = operation.value

                if operation.path == "id" and item_id != operation.value:
                    new_item_id = operation.value

            else:
                script_operations.append(operation)

        script = operations_to_script(script_operations)

        try:
            await self.client.update(
                index=index_by_collection_id(collection_id),
                id=mk_item_id(item_id, collection_id),
                script=script,
                refresh=True,
            )

        except exceptions.BadRequestError as exc:
            raise KeyError(exc.info["error"]["caused_by"]["to_string"]) from exc

        item = await self.get_one_item(collection_id, item_id)

        if new_collection_id:
            await self.client.reindex(
                body={
                    "dest": {"index": f"{ITEMS_INDEX_PREFIX}{new_collection_id}"},
                    "source": {
                        "index": f"{ITEMS_INDEX_PREFIX}{collection_id}",
                        "query": {"term": {"id": {"value": item_id}}},
                    },
                    "script": {
                        "lang": "painless",
                        "source": (
                            f"""ctx._id = ctx._id.replace('{collection_id}', '{new_collection_id}');"""
                            f"""ctx._source.collection = '{new_collection_id}';"""
                        ),
                    },
                },
                wait_for_completion=True,
                refresh=True,
            )
            item["collection"] = new_collection_id

        if new_item_id:
            item["id"] = new_item_id
            item = await self.prep_create_item(item=item, base_url=base_url)
            await self.create_item(item=item, refresh=False)

        if new_collection_id or new_item_id:

            await self.delete_item(
                item_id=item_id,
                collection_id=collection_id,
                refresh=refresh,
            )

        return item

    async def delete_item(self, item_id: str, collection_id: str, refresh: bool = False):
        """Delete a single item from the database.

        Args:
            item_id (str): The id of the Item to be deleted.
            collection_id (str): The id of the Collection that the Item belongs to.
            refresh (bool, optional): Whether to refresh the index after the deletion. Default is False.

        Raises:
            NotFoundError: If the Item does not exist in the database.
        """
        try:
            await self.client.delete(
                index=index_alias_by_collection_id(collection_id),
                id=mk_item_id(item_id, collection_id),
                refresh=refresh,
            )
        except exceptions.NotFoundError:
            raise NotFoundError(f"Item {item_id} in collection {collection_id} not found")

    async def create_collection(self, collection: Collection, refresh: bool = False):
        """Create a single collection in the database.

        Args:
            collection (Collection): The Collection object to be created.
            refresh (bool, optional): Whether to refresh the index after the creation. Default is False.

        Raises:
            ConflictError: If a Collection with the same id already exists in the database.

        Notes:
            A new index is created for the items in the Collection using the `create_item_index` function.
        """
        collection_id = collection["id"]

        if await self.client.exists(index=COLLECTIONS_INDEX, id=collection_id):
            raise ConflictError(f"Collection {collection_id} already exists")

        await self.client.index(
            index=COLLECTIONS_INDEX,
            id=collection_id,
            document=collection,
            refresh=refresh,
        )

        await create_item_index(collection_id)

    async def find_collection(self, collection_id: str) -> Collection:
        """Find and return a collection from the database.

        Args:
            self: The instance of the object calling this function.
            collection_id (str): The ID of the collection to be found.

        Returns:
            Collection: The found collection, represented as a `Collection` object.

        Raises:
            NotFoundError: If the collection with the given `collection_id` is not found in the database.

        Notes:
            This function searches for a collection in the database using the specified `collection_id` and returns the found
            collection as a `Collection` object. If the collection is not found, a `NotFoundError` is raised.
        """
        try:
            collection = await self.client.get(index=COLLECTIONS_INDEX, id=collection_id)
        except exceptions.NotFoundError:
            raise NotFoundError(f"Collection {collection_id} not found")

        return collection["_source"]

    async def update_collection(self, collection_id: str, collection: Collection, refresh: bool = False):
        """Update a collection from the database.

        Args:
            self: The instance of the object calling this function.
            collection_id (str): The ID of the collection to be updated.
            collection (Collection): The Collection object to be used for the update.

        Raises:
            NotFoundError: If the collection with the given `collection_id` is not
            found in the database.

        Notes:
            This function updates the collection in the database using the specified
            `collection_id` and with the collection specified in the `Collection` object.
            If the collection is not found, a `NotFoundError` is raised.
        """
        await self.find_collection(collection_id=collection_id)

        if collection_id != collection["id"]:
            await self.create_collection(collection, refresh=refresh)

            await self.client.reindex(
                body={
                    "dest": {"index": f"{ITEMS_INDEX_PREFIX}{collection['id']}"},
                    "source": {"index": f"{ITEMS_INDEX_PREFIX}{collection_id}"},
                    "script": {
                        "lang": "painless",
                        "source": f"""ctx._id = ctx._id.replace('{collection_id}', '{collection["id"]}'); ctx._source.collection = '{collection["id"]}' ;""",
                    },
                },
                wait_for_completion=True,
                refresh=refresh,
            )

            await self.delete_collection(collection_id)

        else:
            await self.client.index(
                index=COLLECTIONS_INDEX,
                id=collection_id,
                document=collection,
                refresh=refresh,
            )

    async def merge_patch_collection(
        self,
        collection_id: str,
        collection: PartialCollection,
        base_url: str,
        refresh: bool = True,
    ) -> Collection:
        """Database logic for merge patching a collection following RF7396.

        Args:
            collection_id(str): Id of collection to be patched.
            collection (PartialCollection): The partial collection to be updated.
            base_url: (str): The base URL used for constructing links.
            refresh (bool, optional): Refresh the index after performing the operation. Defaults to True.


        Returns:
            patched collection.
        """
        operations = merge_to_operations(collection)

        return await self.json_patch_collection(
            collection_id=collection_id,
            operations=operations,
            base_url=base_url,
            refresh=refresh,
        )

    async def json_patch_collection(
        self,
        collection_id: str,
        operations: List[PatchOperation],
        base_url: str,
        refresh: bool = True,
    ) -> Collection:
        """Database logic for json patching a collection following RF6902.

        Args:
            collection_id(str): Id of collection to be patched.
            operations (list): List of operations to run.
            base_url (str): The base URL used for constructing links.
            refresh (bool, optional): Refresh the index after performing the operation. Defaults to True.

        Returns:
            patched collection.
        """
        new_collection_id = None
        script_operations = []

        for operation in operations:
            if (
                operation.op in ["add", "replace"]
                and operation.path == "collection"
                and collection_id != operation.value
            ):
                new_collection_id = operation.value

            else:
                script_operations.append(operation)

        script = operations_to_script(script_operations)

        await self.client.update(
            index=COLLECTIONS_INDEX,
            id=collection_id,
            script=script,
            refresh=True,
        )

        collection = await self.find_collection(collection_id)

        if new_collection_id:
            collection["id"] = new_collection_id
            collection["links"] = resolve_links([], base_url)

            await self.update_collection(
                collection_id=collection_id,
                collection=collection,
                refresh=False,
            )

        return collection

    async def delete_collection(self, collection_id: str, refresh: bool = False):
        """Delete a collection from the database.

        Parameters:
            self: The instance of the object calling this function.
            collection_id (str): The ID of the collection to be deleted.
            refresh (bool): Whether to refresh the index after the deletion (default: False).

        Raises:
            NotFoundError: If the collection with the given `collection_id` is not found in the database.

        Notes:
            This function first verifies that the collection with the specified `collection_id` exists in the database, and then
            deletes the collection. If `refresh` is set to True, the index is refreshed after the deletion. Additionally, this
            function also calls `delete_item_index` to delete the index for the items in the collection.
        """
        await self.find_collection(collection_id=collection_id)
        await self.client.delete(index=COLLECTIONS_INDEX, id=collection_id, refresh=refresh)
        await delete_item_index(collection_id)

    async def bulk_async(self, collection_id: str, processed_items: List[Item], refresh: bool = False) -> None:
        """Perform a bulk insert of items into the database asynchronously.

        Args:
            self: The instance of the object calling this function.
            collection_id (str): The ID of the collection to which the items belong.
            processed_items (List[Item]): A list of `Item` objects to be inserted into the database.
            refresh (bool): Whether to refresh the index after the bulk insert (default: False).

        Notes:
            This function performs a bulk insert of `processed_items` into the database using the specified `collection_id`. The
            insert is performed asynchronously, and the event loop is used to run the operation in a separate executor. The
            `mk_actions` function is called to generate a list of actions for the bulk insert. If `refresh` is set to True, the
            index is refreshed after the bulk insert. The function does not return any value.
        """
        await helpers.async_bulk(
            self.client,
            mk_actions(collection_id, processed_items),
            refresh=refresh,
            raise_on_error=False,
        )

    def bulk_sync(self, collection_id: str, processed_items: List[Item], refresh: bool = False) -> None:
        """Perform a bulk insert of items into the database synchronously.

        Args:
            self: The instance of the object calling this function.
            collection_id (str): The ID of the collection to which the items belong.
            processed_items (List[Item]): A list of `Item` objects to be inserted into the database.
            refresh (bool): Whether to refresh the index after the bulk insert (default: False).

        Notes:
            This function performs a bulk insert of `processed_items` into the database using the specified `collection_id`. The
            insert is performed synchronously and blocking, meaning that the function does not return until the insert has
            completed. The `mk_actions` function is called to generate a list of actions for the bulk insert. If `refresh` is set to
            True, the index is refreshed after the bulk insert. The function does not return any value.
        """
        helpers.bulk(
            self.sync_client,
            mk_actions(collection_id, processed_items),
            refresh=refresh,
            raise_on_error=False,
        )

    # DANGER
    async def delete_items(self) -> None:
        """Danger. this is only for tests."""
        await self.client.delete_by_query(
            index=ITEM_INDICES,
            body={"query": {"match_all": {}}},
            wait_for_completion=True,
        )

    # DANGER
    async def delete_collections(self) -> None:
        """Danger. this is only for tests."""
        await self.client.delete_by_query(
            index=COLLECTIONS_INDEX,
            body={"query": {"match_all": {}}},
            wait_for_completion=True,
        )<|MERGE_RESOLUTION|>--- conflicted
+++ resolved
@@ -168,11 +168,6 @@
     Returns:
         str: The index name derived from the collection id.
     """
-<<<<<<< HEAD
-    return (
-        f"{ITEMS_INDEX_PREFIX}{''.join(c for c in collection_id.lower() if c not in ES_INDEX_NAME_UNSUPPORTED_CHARS)}"
-    )
-=======
     return f"{ITEMS_INDEX_PREFIX}{''.join(c for c in collection_id.lower() if c not in ES_INDEX_NAME_UNSUPPORTED_CHARS)}_{collection_id.encode('utf-8').hex()}"
 
 
@@ -187,7 +182,6 @@
         str: The index alias derived from the collection id.
     """
     return f"{ITEMS_INDEX_PREFIX}{''.join(c for c in collection_id if c not in ES_INDEX_NAME_UNSUPPORTED_CHARS)}"
->>>>>>> b0169457
 
 
 def indices(collection_ids: Optional[List[str]]) -> str:
@@ -376,15 +370,9 @@
                 "size": 10000,
             }
         },
-        "sun_elevation_frequency": {
-            "histogram": {"field": "properties.view:sun_elevation", "interval": 5}
-        },
-        "sun_azimuth_frequency": {
-            "histogram": {"field": "properties.view:sun_azimuth", "interval": 5}
-        },
-        "off_nadir_frequency": {
-            "histogram": {"field": "properties.view:off_nadir", "interval": 5}
-        },
+        "sun_elevation_frequency": {"histogram": {"field": "properties.view:sun_elevation", "interval": 5}},
+        "sun_azimuth_frequency": {"histogram": {"field": "properties.view:sun_azimuth", "interval": 5}},
+        "off_nadir_frequency": {"histogram": {"field": "properties.view:off_nadir", "interval": 5}},
         "centroid_geohash_grid_frequency": {
             "geohash_grid": {
                 "field": "properties.proj:centroid",
@@ -608,9 +596,7 @@
         """Database logic to perform query for search endpoint."""
         if free_text_queries is not None:
             free_text_query_string = '" OR properties.\\*:"'.join(free_text_queries)
-            search = search.query(
-                "query_string", query=f'properties.\\*:"{free_text_query_string}"'
-            )
+            search = search.query("query_string", query=f'properties.\\*:"{free_text_query_string}"')
 
         return search
 
@@ -721,19 +707,9 @@
         next_token = None
         if len(hits) > limit and limit < max_result_window:
             if hits and (sort_array := hits[limit - 1].get("sort")):
-<<<<<<< HEAD
-                next_token = urlsafe_b64encode(",".join([str(x) for x in sort_array]).encode()).decode()
+                next_token = urlsafe_b64encode(json.dumps(sort_array).encode()).decode()
 
         matched = es_response["hits"]["total"]["value"] if es_response["hits"]["total"]["relation"] == "eq" else None
-=======
-                next_token = urlsafe_b64encode(json.dumps(sort_array).encode()).decode()
-
-        matched = (
-            es_response["hits"]["total"]["value"]
-            if es_response["hits"]["total"]["relation"] == "eq"
-            else None
-        )
->>>>>>> b0169457
         if count_task.done():
             try:
                 matched = count_task.result().get("count")
@@ -758,44 +734,6 @@
         ignore_unavailable: Optional[bool] = True,
     ):
         """Return aggregations of STAC Items."""
-<<<<<<< HEAD
-        agg_2_es = {
-            "total_count": {"value_count": {"field": "id"}},
-            "collection_frequency": {"terms": {"field": "collection", "size": 100}},
-            "platform_frequency": {"terms": {"field": "properties.platform", "size": 100}},
-            "cloud_cover_frequency": {
-                "range": {
-                    "field": "properties.eo:cloud_cover",
-                    "ranges": [
-                        {"to": 5},
-                        {"from": 5, "to": 15},
-                        {"from": 15, "to": 40},
-                        {"from": 40},
-                    ],
-                }
-            },
-            "datetime_frequency": {
-                "date_histogram": {
-                    "field": "properties.datetime",
-                    "calendar_interval": "month",
-                }
-            },
-            "datetime_min": {"min": {"field": "properties.datetime"}},
-            "datetime_max": {"max": {"field": "properties.datetime"}},
-            "grid_code_frequency": {
-                "terms": {
-                    "field": "properties.grid:code",
-                    "missing": "none",
-                    "size": 10000,
-                }
-            },
-            "sun_elevation_frequency": {"histogram": {"field": "properties.view:sun_elevation", "interval": 5}},
-            "sun_azimuth_frequency": {"histogram": {"field": "properties.view:sun_azimuth", "interval": 5}},
-            "off_nadir_frequency": {"histogram": {"field": "properties.view:off_nadir", "interval": 5}},
-        }
-
-=======
->>>>>>> b0169457
         search_body: Dict[str, Any] = {}
         query = search.query.to_dict() if search.query else None
         if query:
@@ -803,26 +741,6 @@
 
         logger.debug("Aggregations: %s", aggregations)
 
-<<<<<<< HEAD
-        # include all aggregations specified
-        # this will ignore aggregations with the wrong names
-        search_body["aggregations"] = {k: v for k, v in agg_2_es.items() if k in aggregations}
-
-        if "centroid_geohash_grid_frequency" in aggregations:
-            search_body["aggregations"]["centroid_geohash_grid_frequency"] = {
-                "geohash_grid": {
-                    "field": "properties.proj:centroid",
-                    "precision": centroid_geohash_grid_precision,
-                }
-            }
-
-        if "centroid_geohex_grid_frequency" in aggregations:
-            search_body["aggregations"]["centroid_geohex_grid_frequency"] = {
-                "geohex_grid": {
-                    "field": "properties.proj:centroid",
-                    "precision": centroid_geohex_grid_precision,
-                }
-=======
         def _fill_aggregation_parameters(name: str, agg: dict) -> dict:
             [key] = agg.keys()
             agg_precision = {
@@ -831,7 +749,6 @@
                 "centroid_geotile_grid_frequency": centroid_geotile_grid_precision,
                 "geometry_geohash_grid_frequency": geometry_geohash_grid_precision,
                 "geometry_geotile_grid_frequency": geometry_geotile_grid_precision,
->>>>>>> b0169457
             }
             if name in agg_precision:
                 agg[key]["precision"] = agg_precision[name]
