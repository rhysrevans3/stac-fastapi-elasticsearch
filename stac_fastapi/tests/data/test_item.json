{
    "type": "Feature",
    "id": "test-item",
    "stac_version": "1.0.0",
    "stac_extensions": [
        "https://stac-extensions.github.io/eo/v1.0.0/schema.json",
        "https://stac-extensions.github.io/projection/v1.0.0/schema.json"
    ],
    "geometry": {
        "coordinates": [
            [
                [
                    152.15052873427666,
                    -33.82243006904891
                ],
                [
                    150.1000346138806,
                    -34.257132625788756
                ],
                [
                    149.5776607193635,
                    -32.514709769700254
                ],
                [
                    151.6262528041627,
                    -32.08081674221862
                ],
                [
                    152.15052873427666,
                    -33.82243006904891
                ]
            ]
        ],
        "type": "Polygon"
    },
    "properties": {
        "datetime": "2020-02-12T12:30:22Z",
<<<<<<< HEAD
=======
        "start_datetime": "2020-02-08T12:30:22Z",
        "end_datetime": "2020-02-16T12:30:22Z",
>>>>>>> b0450eb5
        "landsat:scene_id": "LC82081612020043LGN00",
        "landsat:row": "161",
        "gsd": 15,
        "eo:bands": [
            {
                "gsd": 30,
                "name": "B1",
                "common_name": "coastal",
                "center_wavelength": 0.44,
                "full_width_half_max": 0.02
            },
            {
                "gsd": 30,
                "name": "B2",
                "common_name": "blue",
                "center_wavelength": 0.48,
                "full_width_half_max": 0.06
            },
            {
                "gsd": 30,
                "name": "B3",
                "common_name": "green",
                "center_wavelength": 0.56,
                "full_width_half_max": 0.06
            },
            {
                "gsd": 30,
                "name": "B4",
                "common_name": "red",
                "center_wavelength": 0.65,
                "full_width_half_max": 0.04
            },
            {
                "gsd": 30,
                "name": "B5",
                "common_name": "nir",
                "center_wavelength": 0.86,
                "full_width_half_max": 0.03
            },
            {
                "gsd": 30,
                "name": "B6",
                "common_name": "swir16",
                "center_wavelength": 1.6,
                "full_width_half_max": 0.08
            },
            {
                "gsd": 30,
                "name": "B7",
                "common_name": "swir22",
                "center_wavelength": 2.2,
                "full_width_half_max": 0.2
            },
            {
                "gsd": 15,
                "name": "B8",
                "common_name": "pan",
                "center_wavelength": 0.59,
                "full_width_half_max": 0.18
            },
            {
                "gsd": 30,
                "name": "B9",
                "common_name": "cirrus",
                "center_wavelength": 1.37,
                "full_width_half_max": 0.02
            },
            {
                "gsd": 100,
                "name": "B10",
                "common_name": "lwir11",
                "center_wavelength": 10.9,
                "full_width_half_max": 0.8
            },
            {
                "gsd": 100,
                "name": "B11",
                "common_name": "lwir12",
                "center_wavelength": 12,
                "full_width_half_max": 1
            }
        ],
        "landsat:revision": "00",
        "view:sun_azimuth": -148.83296771,
        "instrument": "OLI_TIRS",
        "landsat:product_id": "LC08_L1GT_208161_20200212_20200212_01_RT",
        "eo:cloud_cover": 0,
        "landsat:tier": "RT",
        "landsat:processing_level": "L1GT",
        "landsat:column": "208",
        "platform": "landsat-8",
        "proj:epsg": 32756,
        "view:sun_elevation": -37.30791534,
        "view:off_nadir": 0,
        "height": 2500,
        "width": 2500,
<<<<<<< HEAD
        "area": [
            2500,
            -200
        ],
=======
>>>>>>> b0450eb5
        "proj:centroid": {
            "lat": -33.168923093262876,
            "lon": 150.86362466374058
        },
        "grid:code": "MGRS-56HLJ"
    },
    "bbox": [
        149.57574,
        -34.25796,
        152.15194,
        -32.07915
    ],
    "collection": "test-collection",
    "assets": {
        "ANG": {
            "href": "https://landsateuwest.blob.core.windows.net/landsat-c2/level-2/standard/oli-tirs/2021/108/066/LC08_L2SP_108066_20210712_20210720_02_T1/LC08_L2SP_108066_20210712_20210720_02_T1_ANG.txt",
            "type": "text/plain",
            "title": "Angle Coefficients File",
            "description": "Collection 2 Level-1 Angle Coefficients File (ANG)"
        },
        "SR_B1": {
            "gsd": 30,
            "href": "https://landsateuwest.blob.core.windows.net/landsat-c2/level-2/standard/oli-tirs/2021/108/066/LC08_L2SP_108066_20210712_20210720_02_T1/LC08_L2SP_108066_20210712_20210720_02_T1_SR_B1.TIF",
            "type": "image/tiff; application=geotiff; profile=cloud-optimized",
            "title": "Coastal/Aerosol Band (B1)",
            "eo:bands": [
                {
                    "gsd": 30,
                    "name": "SR_B1",
                    "common_name": "coastal",
                    "center_wavelength": 0.44,
                    "full_width_half_max": 0.02
                }
            ],
            "proj:shape": [
                7731,
                7591
            ],
            "description": "Collection 2 Level-2 Coastal/Aerosol Band (B1) Surface Reflectance",
            "proj:transform": [
                30,
                0,
                304185,
                0,
                -30,
                -843585
            ]
        },
        "SR_B2": {
            "gsd": 30,
            "href": "https://landsateuwest.blob.core.windows.net/landsat-c2/level-2/standard/oli-tirs/2021/108/066/LC08_L2SP_108066_20210712_20210720_02_T1/LC08_L2SP_108066_20210712_20210720_02_T1_SR_B2.TIF",
            "type": "image/tiff; application=geotiff; profile=cloud-optimized",
            "title": "Blue Band (B2)",
            "eo:bands": [
                {
                    "gsd": 30,
                    "name": "SR_B2",
                    "common_name": "blue",
                    "center_wavelength": 0.48,
                    "full_width_half_max": 0.06
                }
            ],
            "proj:shape": [
                7731,
                7591
            ],
            "description": "Collection 2 Level-2 Blue Band (B2) Surface Reflectance",
            "proj:transform": [
                30,
                0,
                304185,
                0,
                -30,
                -843585
            ]
        },
        "SR_B3": {
            "gsd": 30,
            "href": "https://landsateuwest.blob.core.windows.net/landsat-c2/level-2/standard/oli-tirs/2021/108/066/LC08_L2SP_108066_20210712_20210720_02_T1/LC08_L2SP_108066_20210712_20210720_02_T1_SR_B3.TIF",
            "type": "image/tiff; application=geotiff; profile=cloud-optimized",
            "title": "Green Band (B3)",
            "eo:bands": [
                {
                    "gsd": 30,
                    "name": "SR_B3",
                    "common_name": "green",
                    "center_wavelength": 0.56,
                    "full_width_half_max": 0.06
                }
            ],
            "proj:shape": [
                7731,
                7591
            ],
            "description": "Collection 2 Level-2 Green Band (B3) Surface Reflectance",
            "proj:transform": [
                30,
                0,
                304185,
                0,
                -30,
                -843585
            ]
        },
        "SR_B4": {
            "gsd": 30,
            "href": "https://landsateuwest.blob.core.windows.net/landsat-c2/level-2/standard/oli-tirs/2021/108/066/LC08_L2SP_108066_20210712_20210720_02_T1/LC08_L2SP_108066_20210712_20210720_02_T1_SR_B4.TIF",
            "type": "image/tiff; application=geotiff; profile=cloud-optimized",
            "title": "Red Band (B4)",
            "eo:bands": [
                {
                    "gsd": 30,
                    "name": "SR_B4",
                    "common_name": "red",
                    "center_wavelength": 0.65,
                    "full_width_half_max": 0.04
                }
            ],
            "proj:shape": [
                7731,
                7591
            ],
            "description": "Collection 2 Level-2 Red Band (B4) Surface Reflectance",
            "proj:transform": [
                30,
                0,
                304185,
                0,
                -30,
                -843585
            ]
        },
        "SR_B5": {
            "gsd": 30,
            "href": "https://landsateuwest.blob.core.windows.net/landsat-c2/level-2/standard/oli-tirs/2021/108/066/LC08_L2SP_108066_20210712_20210720_02_T1/LC08_L2SP_108066_20210712_20210720_02_T1_SR_B5.TIF",
            "type": "image/tiff; application=geotiff; profile=cloud-optimized",
            "title": "Near Infrared Band 0.8 (B5)",
            "eo:bands": [
                {
                    "gsd": 30,
                    "name": "SR_B5",
                    "common_name": "nir08",
                    "center_wavelength": 0.86,
                    "full_width_half_max": 0.03
                }
            ],
            "proj:shape": [
                7731,
                7591
            ],
            "description": "Collection 2 Level-2 Near Infrared Band 0.8 (B5) Surface Reflectance",
            "proj:transform": [
                30,
                0,
                304185,
                0,
                -30,
                -843585
            ]
        },
        "SR_B6": {
            "gsd": 30,
            "href": "https://landsateuwest.blob.core.windows.net/landsat-c2/level-2/standard/oli-tirs/2021/108/066/LC08_L2SP_108066_20210712_20210720_02_T1/LC08_L2SP_108066_20210712_20210720_02_T1_SR_B6.TIF",
            "type": "image/tiff; application=geotiff; profile=cloud-optimized",
            "title": "Short-wave Infrared Band 1.6 (B6)",
            "eo:bands": [
                {
                    "gsd": 30,
                    "name": "SR_B6",
                    "common_name": "swir16",
                    "center_wavelength": 1.6,
                    "full_width_half_max": 0.08
                }
            ],
            "proj:shape": [
                7731,
                7591
            ],
            "description": "Collection 2 Level-2 Short-wave Infrared Band 1.6 (B6) Surface Reflectance",
            "proj:transform": [
                30,
                0,
                304185,
                0,
                -30,
                -843585
            ]
        },
        "SR_B7": {
            "gsd": 30,
            "href": "https://landsateuwest.blob.core.windows.net/landsat-c2/level-2/standard/oli-tirs/2021/108/066/LC08_L2SP_108066_20210712_20210720_02_T1/LC08_L2SP_108066_20210712_20210720_02_T1_SR_B7.TIF",
            "type": "image/tiff; application=geotiff; profile=cloud-optimized",
            "title": "Short-wave Infrared Band 2.2 (B7)",
            "eo:bands": [
                {
                    "gsd": 30,
                    "name": "SR_B7",
                    "common_name": "swir22",
                    "center_wavelength": 2.2,
                    "full_width_half_max": 0.2
                }
            ],
            "proj:shape": [
                7731,
                7591
            ],
            "description": "Collection 2 Level-2 Short-wave Infrared Band 2.2 (B7) Surface Reflectance",
            "proj:transform": [
                30,
                0,
                304185,
                0,
                -30,
                -843585
            ]
        },
        "ST_QA": {
            "gsd": 30,
            "href": "https://landsateuwest.blob.core.windows.net/landsat-c2/level-2/standard/oli-tirs/2021/108/066/LC08_L2SP_108066_20210712_20210720_02_T1/LC08_L2SP_108066_20210712_20210720_02_T1_ST_QA.TIF",
            "type": "image/tiff; application=geotiff; profile=cloud-optimized",
            "title": "Surface Temperature Quality Assessment Band",
            "proj:shape": [
                7731,
                7591
            ],
            "description": "Landsat Collection 2 Level-2 Surface Temperature Band Surface Temperature Product",
            "proj:transform": [
                30,
                0,
                304185,
                0,
                -30,
                -843585
            ]
        },
        "ST_B10": {
            "gsd": 100,
            "href": "https://landsateuwest.blob.core.windows.net/landsat-c2/level-2/standard/oli-tirs/2021/108/066/LC08_L2SP_108066_20210712_20210720_02_T1/LC08_L2SP_108066_20210712_20210720_02_T1_ST_B10.TIF",
            "type": "image/tiff; application=geotiff; profile=cloud-optimized",
            "title": "Surface Temperature Band (B10)",
            "eo:bands": [
                {
                    "gsd": 100,
                    "name": "ST_B10",
                    "common_name": "lwir11",
                    "center_wavelength": 10.9,
                    "full_width_half_max": 0.8
                }
            ],
            "proj:shape": [
                7731,
                7591
            ],
            "description": "Landsat Collection 2 Level-2 Surface Temperature Band (B10) Surface Temperature Product",
            "proj:transform": [
                30,
                0,
                304185,
                0,
                -30,
                -843585
            ]
        },
        "MTL.txt": {
            "href": "https://landsateuwest.blob.core.windows.net/landsat-c2/level-2/standard/oli-tirs/2021/108/066/LC08_L2SP_108066_20210712_20210720_02_T1/LC08_L2SP_108066_20210712_20210720_02_T1_MTL.txt",
            "type": "text/plain",
            "title": "Product Metadata File",
            "description": "Collection 2 Level-1 Product Metadata File (MTL)"
        },
        "MTL.xml": {
            "href": "https://landsateuwest.blob.core.windows.net/landsat-c2/level-2/standard/oli-tirs/2021/108/066/LC08_L2SP_108066_20210712_20210720_02_T1/LC08_L2SP_108066_20210712_20210720_02_T1_MTL.xml",
            "type": "application/xml",
            "title": "Product Metadata File (xml)",
            "description": "Collection 2 Level-1 Product Metadata File (xml)"
        },
        "ST_DRAD": {
            "gsd": 30,
            "href": "https://landsateuwest.blob.core.windows.net/landsat-c2/level-2/standard/oli-tirs/2021/108/066/LC08_L2SP_108066_20210712_20210720_02_T1/LC08_L2SP_108066_20210712_20210720_02_T1_ST_DRAD.TIF",
            "type": "image/tiff; application=geotiff; profile=cloud-optimized",
            "title": "Downwelled Radiance Band",
            "eo:bands": [
                {
                    "gsd": 30,
                    "name": "ST_DRAD",
                    "description": "downwelled radiance"
                }
            ],
            "proj:shape": [
                7731,
                7591
            ],
            "description": "Landsat Collection 2 Level-2 Downwelled Radiance Band Surface Temperature Product",
            "proj:transform": [
                30,
                0,
                304185,
                0,
                -30,
                -843585
            ]
        },
        "ST_EMIS": {
            "gsd": 30,
            "href": "https://landsateuwest.blob.core.windows.net/landsat-c2/level-2/standard/oli-tirs/2021/108/066/LC08_L2SP_108066_20210712_20210720_02_T1/LC08_L2SP_108066_20210712_20210720_02_T1_ST_EMIS.TIF",
            "type": "image/tiff; application=geotiff; profile=cloud-optimized",
            "title": "Emissivity Band",
            "eo:bands": [
                {
                    "gsd": 30,
                    "name": "ST_EMIS",
                    "description": "emissivity"
                }
            ],
            "proj:shape": [
                7731,
                7591
            ],
            "description": "Landsat Collection 2 Level-2 Emissivity Band Surface Temperature Product",
            "proj:transform": [
                30,
                0,
                304185,
                0,
                -30,
                -843585
            ]
        },
        "ST_EMSD": {
            "gsd": 30,
            "href": "https://landsateuwest.blob.core.windows.net/landsat-c2/level-2/standard/oli-tirs/2021/108/066/LC08_L2SP_108066_20210712_20210720_02_T1/LC08_L2SP_108066_20210712_20210720_02_T1_ST_EMSD.TIF",
            "type": "image/tiff; application=geotiff; profile=cloud-optimized",
            "title": "Emissivity Standard Deviation Band",
            "eo:bands": [
                {
                    "gsd": 30,
                    "name": "ST_EMSD",
                    "description": "emissivity standard deviation"
                }
            ],
            "proj:shape": [
                7731,
                7591
            ],
            "description": "Landsat Collection 2 Level-2 Emissivity Standard Deviation Band Surface Temperature Product",
            "proj:transform": [
                30,
                0,
                304185,
                0,
                -30,
                -843585
            ]
        }
    },
    "links": [
        {
            "href": "http://localhost:8081/collections/landsat-8-l1/items/LC82081612020043",
            "rel": "self",
            "type": "application/geo+json"
        },
        {
            "href": "http://localhost:8081/collections/landsat-8-l1",
            "rel": "parent",
            "type": "application/json"
        },
        {
            "href": "http://localhost:8081/collections/landsat-8-l1",
            "rel": "collection",
            "type": "application/json"
        },
        {
            "href": "http://localhost:8081/",
            "rel": "root",
            "type": "application/json"
        }
    ]
}<|MERGE_RESOLUTION|>--- conflicted
+++ resolved
@@ -35,11 +35,8 @@
     },
     "properties": {
         "datetime": "2020-02-12T12:30:22Z",
-<<<<<<< HEAD
-=======
         "start_datetime": "2020-02-08T12:30:22Z",
         "end_datetime": "2020-02-16T12:30:22Z",
->>>>>>> b0450eb5
         "landsat:scene_id": "LC82081612020043LGN00",
         "landsat:row": "161",
         "gsd": 15,
@@ -136,13 +133,6 @@
         "view:off_nadir": 0,
         "height": 2500,
         "width": 2500,
-<<<<<<< HEAD
-        "area": [
-            2500,
-            -200
-        ],
-=======
->>>>>>> b0450eb5
         "proj:centroid": {
             "lat": -33.168923093262876,
             "lon": 150.86362466374058
