import random
import uuid
from copy import deepcopy
from datetime import datetime, timedelta

import pytest

from stac_fastapi.types.errors import ConflictError

from ..conftest import create_collection, create_item

ROUTES = {
    "GET /_mgmt/ping",
    "GET /_mgmt/health",
    "GET /docs/oauth2-redirect",
    "HEAD /docs/oauth2-redirect",
    "GET /",
    "GET /conformance",
    "GET /api",
    "GET /api.html",
    "HEAD /api",
    "HEAD /api.html",
    "GET /queryables",
    "GET /collections",
    "GET /collections/{collection_id}",
    "GET /collections/{collection_id}/queryables",
    "GET /collections/{collection_id}/items",
    "GET /collections/{collection_id}/items/{item_id}",
    "GET /search",
    "POST /search",
    "DELETE /collections/{collection_id}",
    "DELETE /collections/{collection_id}/items/{item_id}",
    "POST /collections",
    "POST /collections/{collection_id}/items",
    "PUT /collections/{collection_id}",
    "PATCH /collections/{collection_id}",
    "PUT /collections/{collection_id}/items/{item_id}",
    "PATCH /collections/{collection_id}/items/{item_id}",
    "GET /aggregations",
    "GET /aggregate",
    "POST /aggregations",
    "POST /aggregate",
    "GET /collections/{collection_id}/aggregations",
    "GET /collections/{collection_id}/aggregate",
    "POST /collections/{collection_id}/aggregations",
    "POST /collections/{collection_id}/aggregate",
}


@pytest.mark.asyncio
async def test_post_search_content_type(app_client, ctx):
    params = {"limit": 1}
    resp = await app_client.post("/search", json=params)
    assert resp.headers["content-type"] == "application/geo+json"


@pytest.mark.asyncio
async def test_get_search_content_type(app_client, ctx):
    resp = await app_client.get("/search")
    assert resp.headers["content-type"] == "application/geo+json"


@pytest.mark.asyncio
async def test_api_headers(app_client):
    resp = await app_client.get("/api")
    assert resp.headers["content-type"] == "application/vnd.oai.openapi+json;version=3.0"
    assert resp.status_code == 200


@pytest.mark.asyncio
async def test_router(app):
    api_routes = set([f"{list(route.methods)[0]} {route.path}" for route in app.routes])
    assert len(api_routes - ROUTES) == 0


@pytest.mark.asyncio
async def test_app_transaction_extension(app_client, ctx, load_test_data):
    item = load_test_data("test_item.json")
    item["id"] = str(uuid.uuid4())
    resp = await app_client.post(f"/collections/{item['collection']}/items", json=item)
    assert resp.status_code == 201

    await app_client.delete(f"/collections/{item['collection']}/items/{item['id']}")


@pytest.mark.asyncio
async def test_app_search_response(app_client, ctx):
    resp = await app_client.get("/search", params={"ids": ["test-item"]})
    assert resp.status_code == 200
    resp_json = resp.json()

    assert resp_json.get("type") == "FeatureCollection"
    # stac_version and stac_extensions were removed in v1.0.0-beta.3
    assert resp_json.get("stac_version") is None
    assert resp_json.get("stac_extensions") is None


@pytest.mark.asyncio
async def test_app_context_results(app_client, txn_client, ctx, load_test_data):
    test_item = load_test_data("test_item.json")
    test_item["id"] = "test-item-2"
    test_item["collection"] = "test-collection-2"
    test_collection = load_test_data("test_collection.json")
    test_collection["id"] = "test-collection-2"

    await create_collection(txn_client, test_collection)
    await create_item(txn_client, test_item)

    resp = await app_client.get(f"/collections/{test_collection['id']}/items/{test_item['id']}")
    assert resp.status_code == 200
    resp_json = resp.json()
    assert resp_json["id"] == test_item["id"]
    assert resp_json["collection"] == test_item["collection"]

    resp = await app_client.get(f"/collections/{test_collection['id']}")
    assert resp.status_code == 200
    resp_json = resp.json()
    assert resp_json["id"] == test_collection["id"]

    resp = await app_client.post("/search", json={"collections": ["test-collection-2"]})
    assert resp.status_code == 200

    resp_json = resp.json()
    assert len(resp_json["features"]) == 1
    assert resp_json["numReturned"] == 1
    if matched := resp_json.get("numMatched"):
        assert matched == 1


@pytest.mark.asyncio
async def test_app_fields_extension(app_client, ctx, txn_client):
    resp = await app_client.get(
        "/search",
        params={"collections": ["test-collection"], "fields": "+properties.datetime"},
    )
    assert resp.status_code == 200
    resp_json = resp.json()
    assert list(resp_json["features"][0]["properties"]) == ["datetime"]


@pytest.mark.asyncio
async def test_app_fields_extension_query(app_client, ctx, txn_client):
    item = ctx.item
    resp = await app_client.post(
        "/search",
        json={
            "query": {"proj:epsg": {"gte": item["properties"]["proj:epsg"]}},
            "collections": ["test-collection"],
            "fields": {"include": ["properties.datetime", "properties.proj:epsg"]},
        },
    )
    assert resp.status_code == 200
    resp_json = resp.json()
    assert set(resp_json["features"][0]["properties"]) == set(["datetime", "proj:epsg"])


@pytest.mark.asyncio
async def test_app_fields_extension_no_properties_get(app_client, ctx, txn_client):
    resp = await app_client.get("/search", params={"collections": ["test-collection"], "fields": "-properties"})
    assert resp.status_code == 200
    resp_json = resp.json()
    assert "properties" not in resp_json["features"][0]


@pytest.mark.asyncio
async def test_app_fields_extension_no_properties_post(app_client, ctx, txn_client):
    resp = await app_client.post(
        "/search",
        json={
            "collections": ["test-collection"],
            "fields": {"exclude": ["properties"]},
        },
    )
    assert resp.status_code == 200
    resp_json = resp.json()
    assert "properties" not in resp_json["features"][0]


@pytest.mark.asyncio
async def test_app_fields_extension_no_null_fields(app_client, ctx, txn_client):
    resp = await app_client.get("/search", params={"collections": ["test-collection"]})
    assert resp.status_code == 200
    resp_json = resp.json()
    # check if no null fields: https://github.com/stac-utils/stac-fastapi-elasticsearch/issues/166
    for feature in resp_json["features"]:
        # assert "bbox" not in feature["geometry"]
        for link in feature["links"]:
            assert all(a not in link or link[a] is not None for a in ("title", "asset"))
        for asset in feature["assets"]:
            assert all(a not in asset or asset[a] is not None for a in ("start_datetime", "created"))


@pytest.mark.asyncio
async def test_app_fields_extension_return_all_properties(app_client, ctx, txn_client, load_test_data):
    item = load_test_data("test_item.json")
    resp = await app_client.get("/search", params={"collections": ["test-collection"], "fields": "properties"})
    assert resp.status_code == 200
    resp_json = resp.json()
    feature = resp_json["features"][0]
    assert len(feature["properties"]) >= len(item["properties"])
    for expected_prop, expected_value in item["properties"].items():
        if expected_prop in (
            "datetime",
            "start_datetime",
            "end_datetime",
            "created",
            "updated",
        ):
            assert feature["properties"][expected_prop][0:19] == expected_value[0:19]
        else:
            assert feature["properties"][expected_prop] == expected_value


@pytest.mark.asyncio
async def test_app_query_extension_gt(app_client, ctx):
    params = {"query": {"proj:epsg": {"gt": ctx.item["properties"]["proj:epsg"]}}}
    resp = await app_client.post("/search", json=params)
    assert resp.status_code == 200
    resp_json = resp.json()
    assert len(resp_json["features"]) == 0


@pytest.mark.asyncio
async def test_app_query_extension_gte(app_client, ctx):
    params = {"query": {"proj:epsg": {"gte": ctx.item["properties"]["proj:epsg"]}}}
    resp = await app_client.post("/search", json=params)

    assert resp.status_code == 200
    assert len(resp.json()["features"]) == 1


@pytest.mark.asyncio
async def test_app_query_extension_limit_lt0(app_client):
    assert (await app_client.post("/search", json={"query": {}, "limit": -1})).status_code == 400


@pytest.mark.skip(reason="removal of context extension")
@pytest.mark.asyncio
async def test_app_query_extension_limit_gt10000(app_client):
    resp = await app_client.post("/search", json={"limit": 10001})
    assert resp.status_code == 200
    assert resp.json()["context"]["limit"] == 10000


@pytest.mark.asyncio
async def test_app_query_extension_limit_10000(app_client):
    params = {"limit": 10000}
    resp = await app_client.post("/search", json=params)
    assert resp.status_code == 200


@pytest.mark.asyncio
async def test_app_sort_extension_get_asc(app_client, txn_client, ctx):
    first_item = ctx.item

    second_item = dict(first_item)
    second_item["id"] = "another-item"
<<<<<<< HEAD
    another_item_date = datetime.strptime(first_item["properties"]["datetime"], "%Y-%m-%dT%H:%M:%SZ").replace(
        tzinfo=timezone.utc
    ) - timedelta(days=1)
    second_item["properties"]["datetime"] = another_item_date.isoformat().replace("+00:00", "Z")
=======
    another_item_date = datetime.strptime(
        first_item["properties"]["datetime"], "%Y-%m-%dT%H:%M:%SZ"
    ) - timedelta(days=1)
    second_item["properties"]["datetime"] = another_item_date.strftime(
        "%Y-%m-%dT%H:%M:%SZ"
    )
>>>>>>> b0450eb5

    await create_item(txn_client, second_item)

    resp = await app_client.get("/search?sortby=+properties.datetime")
    assert resp.status_code == 200
    resp_json = resp.json()
    assert resp_json["features"][1]["id"] == first_item["id"]
    assert resp_json["features"][0]["id"] == second_item["id"]


@pytest.mark.asyncio
async def test_app_sort_extension_get_desc(app_client, txn_client, ctx):
    first_item = ctx.item

    second_item = dict(first_item)
    second_item["id"] = "another-item"
<<<<<<< HEAD
    another_item_date = datetime.strptime(first_item["properties"]["datetime"], "%Y-%m-%dT%H:%M:%SZ").replace(
        tzinfo=timezone.utc
    ) - timedelta(days=1)
    second_item["properties"]["datetime"] = another_item_date.isoformat().replace("+00:00", "Z")
=======
    another_item_date = datetime.strptime(
        first_item["properties"]["datetime"], "%Y-%m-%dT%H:%M:%SZ"
    ) - timedelta(days=1)
    second_item["properties"]["datetime"] = another_item_date.strftime(
        "%Y-%m-%dT%H:%M:%SZ"
    )

>>>>>>> b0450eb5
    await create_item(txn_client, second_item)

    resp = await app_client.get("/search?sortby=-properties.datetime")
    assert resp.status_code == 200
    resp_json = resp.json()
    assert resp_json["features"][0]["id"] == first_item["id"]
    assert resp_json["features"][1]["id"] == second_item["id"]


@pytest.mark.asyncio
async def test_app_sort_extension_post_asc(app_client, txn_client, ctx):
    first_item = ctx.item

    second_item = dict(first_item)
    second_item["id"] = "another-item"
<<<<<<< HEAD
    another_item_date = datetime.strptime(first_item["properties"]["datetime"], "%Y-%m-%dT%H:%M:%SZ").replace(
        tzinfo=timezone.utc
    ) - timedelta(days=1)
    second_item["properties"]["datetime"] = another_item_date.isoformat().replace("+00:00", "Z")
=======
    another_item_date = datetime.strptime(
        first_item["properties"]["datetime"], "%Y-%m-%dT%H:%M:%SZ"
    ) - timedelta(days=1)
    second_item["properties"]["datetime"] = another_item_date.strftime(
        "%Y-%m-%dT%H:%M:%SZ"
    )

>>>>>>> b0450eb5
    await create_item(txn_client, second_item)

    params = {
        "collections": [first_item["collection"]],
        "sortby": [{"field": "properties.datetime", "direction": "asc"}],
    }
    resp = await app_client.post("/search", json=params)
    assert resp.status_code == 200
    resp_json = resp.json()
    assert resp_json["features"][1]["id"] == first_item["id"]
    assert resp_json["features"][0]["id"] == second_item["id"]


@pytest.mark.asyncio
async def test_app_sort_extension_post_desc(app_client, txn_client, ctx):
    first_item = ctx.item

    second_item = dict(first_item)
    second_item["id"] = "another-item"
<<<<<<< HEAD
    another_item_date = datetime.strptime(first_item["properties"]["datetime"], "%Y-%m-%dT%H:%M:%SZ").replace(
        tzinfo=timezone.utc
    ) - timedelta(days=1)
    second_item["properties"]["datetime"] = another_item_date.isoformat().replace("+00:00", "Z")
=======
    another_item_date = datetime.strptime(
        first_item["properties"]["datetime"], "%Y-%m-%dT%H:%M:%SZ"
    ) - timedelta(days=1)
    second_item["properties"]["datetime"] = another_item_date.strftime(
        "%Y-%m-%dT%H:%M:%SZ"
    )
>>>>>>> b0450eb5
    await create_item(txn_client, second_item)

    params = {
        "collections": [first_item["collection"]],
        "sortby": [{"field": "properties.datetime", "direction": "desc"}],
    }
    resp = await app_client.post("/search", json=params)
    assert resp.status_code == 200
    resp_json = resp.json()
    assert resp_json["features"][0]["id"] == first_item["id"]
    assert resp_json["features"][1]["id"] == second_item["id"]


@pytest.mark.asyncio
async def test_search_invalid_date(app_client, ctx):
    params = {
        "datetime": "2020-XX-01/2020-10-30",
        "collections": [ctx.item["collection"]],
    }

    resp = await app_client.post("/search", json=params)
    assert resp.status_code == 400


@pytest.mark.asyncio
async def test_search_point_intersects_get(app_client, ctx):
    resp = await app_client.get('/search?intersects={"type":"Point","coordinates":[150.04,-33.14]}')

    assert resp.status_code == 200
    resp_json = resp.json()
    assert len(resp_json["features"]) == 1


@pytest.mark.asyncio
async def test_search_polygon_intersects_get(app_client, ctx):
    resp = await app_client.get(
        '/search?intersects={"type":"Polygon","coordinates":[[[149.04, -34.14],[149.04, -32.14],[151.04, -32.14],[151.04, -34.14],[149.04, -34.14]]]}'
    )

    assert resp.status_code == 200
    resp_json = resp.json()
    assert len(resp_json["features"]) == 1


@pytest.mark.asyncio
async def test_search_point_intersects_post(app_client, ctx):
    point = [150.04, -33.14]
    intersects = {"type": "Point", "coordinates": point}

    params = {
        "intersects": intersects,
        "collections": [ctx.item["collection"]],
    }
    resp = await app_client.post("/search", json=params)

    assert resp.status_code == 200
    resp_json = resp.json()
    assert len(resp_json["features"]) == 1


@pytest.mark.asyncio
async def test_search_point_does_not_intersect(app_client, ctx):
    point = [15.04, -3.14]
    intersects = {"type": "Point", "coordinates": point}

    params = {
        "intersects": intersects,
        "collections": [ctx.item["collection"]],
    }
    resp = await app_client.post("/search", json=params)

    assert resp.status_code == 200
    resp_json = resp.json()
    assert len(resp_json["features"]) == 0


@pytest.mark.asyncio
async def test_datetime_response_format(app_client, txn_client, ctx):
    first_item = dict(ctx.item)

    second_item = deepcopy(first_item)
    second_item["id"] = "second-item"
    second_item["properties"]["datetime"] = None

    await create_item(txn_client, second_item)

    third_item = deepcopy(first_item)
    third_item["id"] = "third-item"
    del third_item["properties"]["start_datetime"]
    del third_item["properties"]["end_datetime"]

    await create_item(txn_client, third_item)

    dt_formats = [
        "2020-02-12T12:30:22+00:00",
        "2020-02-12T12:30:22.00Z",
        "2020-02-12T12:30:22Z",
        "2020-02-12T12:30:22.00+00:00",
    ]

    for dt in dt_formats:
        params = {
            "datetime": dt,
            "collections": [ctx.item["collection"]],
        }

        resp = await app_client.post("/search", json=params)
        assert resp.status_code == 200
        resp_json = resp.json()
        # datetime is returned in this format "2020-02-12T12:30:22Z"
        assert resp_json["features"][0]["properties"]["datetime"][0:19] == dt[0:19]


@pytest.mark.asyncio
async def test_datetime_non_interval(app_client, txn_client, ctx):
    first_item = dict(ctx.item)

    second_item = deepcopy(first_item)
    second_item["id"] = "second-item"
    second_item["properties"]["datetime"] = None

    await create_item(txn_client, second_item)

    third_item = deepcopy(first_item)
    third_item["id"] = "third-item"
    del third_item["properties"]["start_datetime"]
    del third_item["properties"]["end_datetime"]

    await create_item(txn_client, third_item)

    dt_formats = [
        "2020-02-12T12:30:22+00:00",
        "2020-02-12T12:30:22.00Z",
        "2020-02-12T12:30:22Z",
        "2020-02-12T12:30:22.00+00:00",
    ]

    for dt in dt_formats:
        params = {
            "datetime": dt,
            "collections": [ctx.item["collection"]],
        }

        resp = await app_client.post("/search", json=params)
        assert resp.status_code == 200
        resp_json = resp.json()
        assert len(resp_json["features"]) == 3


@pytest.mark.asyncio
async def test_datetime_interval(app_client, txn_client, ctx):
    first_item = dict(ctx.item)

    second_item = deepcopy(first_item)
    second_item["id"] = "second-item"
    second_item["properties"]["datetime"] = None

    await create_item(txn_client, second_item)

    third_item = deepcopy(first_item)
    third_item["id"] = "third-item"
    del third_item["properties"]["start_datetime"]
    del third_item["properties"]["end_datetime"]

    await create_item(txn_client, third_item)

    dt_formats = [
        "2020-02-06T12:30:22+00:00/2020-02-13T12:30:22+00:00",
        "2020-02-12T12:30:22.00Z/2020-02-20T12:30:22.00Z",
        "2020-02-12T12:30:22Z/2020-02-13T12:30:22Z",
        "2020-02-06T12:30:22.00+00:00/2020-02-20T12:30:22.00+00:00",
    ]

    for dt in dt_formats:
        params = {
            "datetime": dt,
            "collections": [ctx.item["collection"]],
        }

        resp = await app_client.post("/search", json=params)
        assert resp.status_code == 200
        resp_json = resp.json()
        assert len(resp_json["features"]) == 3


@pytest.mark.asyncio
async def test_datetime_bad_non_interval(app_client, txn_client, ctx):
    first_item = dict(ctx.item)

    second_item = deepcopy(first_item)
    second_item["id"] = "second-item"
    second_item["properties"]["datetime"] = None

    await create_item(txn_client, second_item)

    third_item = deepcopy(first_item)
    third_item["id"] = "third-item"
    del third_item["properties"]["start_datetime"]
    del third_item["properties"]["end_datetime"]

    await create_item(txn_client, third_item)

    dt_formats = [
        "2020-02-06T12:30:22+00:00",
        "2020-02-06T12:30:22.00Z",
        "2020-02-06T12:30:22Z",
        "2020-02-06T12:30:22.00+00:00",
    ]

    for dt in dt_formats:
        params = {
            "datetime": dt,
            "collections": [ctx.item["collection"]],
        }

        resp = await app_client.post("/search", json=params)
        assert resp.status_code == 200
        resp_json = resp.json()
        assert len(resp_json["features"]) == 0


@pytest.mark.asyncio
async def test_datetime_bad_interval(app_client, txn_client, ctx):
    first_item = dict(ctx.item)

    second_item = deepcopy(first_item)
    second_item["id"] = "second-item"
    second_item["properties"]["datetime"] = None

    await create_item(txn_client, second_item)

    third_item = deepcopy(first_item)
    third_item["id"] = "third-item"
    del third_item["properties"]["start_datetime"]
    del third_item["properties"]["end_datetime"]

    await create_item(txn_client, third_item)

    dt_formats = [
        "1920-02-04T12:30:22+00:00/1920-02-06T12:30:22+00:00",
        "1920-02-04T12:30:22.00Z/1920-02-06T12:30:22.00Z",
        "1920-02-04T12:30:22Z/1920-02-06T12:30:22Z",
        "1920-02-04T12:30:22.00+00:00/1920-02-06T12:30:22.00+00:00",
    ]

    for dt in dt_formats:
        params = {
            "datetime": dt,
            "collections": [ctx.item["collection"]],
        }

        resp = await app_client.post("/search", json=params)
        assert resp.status_code == 200
        resp_json = resp.json()
        assert len(resp_json["features"]) == 0


@pytest.mark.asyncio
async def test_bbox_3d(app_client, ctx):
    australia_bbox = [106.343365, -47.199523, 0.1, 168.218365, -19.437288, 0.1]
    params = {
        "bbox": australia_bbox,
        "collections": [ctx.item["collection"]],
    }
    resp = await app_client.post("/search", json=params)
    assert resp.status_code == 200
    resp_json = resp.json()
    assert len(resp_json["features"]) == 1


@pytest.mark.asyncio
async def test_patch_json_collection(app_client, ctx):
    data = {"id": "new_id", "summaries": {"hello": "world", "gsd": [50], "instruments": None}}

    resp = await app_client.patch(f"collections/{ctx.collection['id']}", json=data)

    assert resp.status_code == 200

    new_resp = await app_client.get("collections/new_id")
    old_resp = await app_client.get(f"collections/{ctx.collection['id']}")

    assert new_resp.status_code == 200
    assert old_resp.status_code == 404

    new_resp_json = new_resp.json()

    assert new_resp_json["id"] == "new_id"
    assert new_resp_json["summaries"]["hello"] == "world"
    assert "instruments" not in new_resp_json["summaries"]
    assert new_resp_json["summaries"]["gsd"] == [50]
    assert new_resp_json["summaries"]["platform"] == ["landsat-8"]


@pytest.mark.asyncio
async def test_patch_operations_collection(app_client, ctx):
    operations = [
        {"op": "add", "path": "/summaries/hello", "value": "world"},
        {"op": "replace", "path": "/summaries/gsd", "value": [50]},
        {"op": "move", "path": "/summaries/instruments", "from": "/summaries/instrument"},
        {"op": "copy", "path": "license", "from": "/summaries/license"},
    ]

    resp = await app_client.patch(f"/collections/{ctx.item['collection']}", json=operations)

    assert resp.status_code == 200

    new_resp = await app_client.get(f"/collections/{ctx.item['collection']}/{ctx.item['id']}")

    assert new_resp.status_code == 200

    new_resp_json = new_resp.json()

    assert new_resp_json["summaries"]["hello"] == "world"
    assert "instruments" not in new_resp_json["summaries"]
    assert new_resp_json["summaries"]["gsd"] == [50]
    assert new_resp_json["license"] == "PDDL-1.0"
    assert new_resp_json["summaries"]["license"] == "PDDL-1.0"
    assert new_resp_json["summaries"]["instrument"] == ["oli", "tirs"]
    assert new_resp_json["summaries"]["platform"] == ["landsat-8"]


@pytest.mark.asyncio
async def test_patch_json_item(app_client, ctx):

    data = {"id": "new_id", "properties": {"hello": "world", "proj:epsg": 1000, "landsat:column": None}}

    resp = await app_client.patch(f"/collections/{ctx.item['collection']}/{ctx.item['id']}", json=data)

    assert resp.status_code == 200

    new_resp = await app_client.get(f"/collections/{ctx.item['collection']}/new_id")
    old_resp = await app_client.get(f"/collections/{ctx.item['collection']}/{ctx.item['id']}")

    assert new_resp.status_code == 200
    assert old_resp.status_code == 404

    new_resp_json = new_resp.json()

    assert new_resp_json["id"] == "new_id"
    assert new_resp_json["properties"]["hello"] == "world"
    assert "landsat:column" not in new_resp_json["properties"]
    assert new_resp_json["properties"]["proj:epsg"] == 1000
    assert new_resp_json["properties"]["platform"] == "landsat-8"


@pytest.mark.asyncio
async def test_patch_operations_item(app_client, ctx):
    operations = [
        {"op": "add", "path": "/properties/hello", "value": "world"},
        {"op": "remove", "path": "/properties/landsat:column"},
        {"op": "replace", "path": "/properties/proj:epsg", "value": 1000},
        {"op": "move", "path": "/properties/foo", "from": "/properties/instrument"},
        {"op": "copy", "path": "properties/bar", "from": "/properties/height"},
    ]

    resp = await app_client.patch(f"/collections/{ctx.item['collection']}/{ctx.item['id']}", json=operations)

    assert resp.status_code == 200

    new_resp = await app_client.get(f"/collections/{ctx.item['collection']}/new_id")
    old_resp = await app_client.get(f"/collections/{ctx.item['collection']}/{ctx.item['id']}")

    assert new_resp.status_code == 200
    assert old_resp.status_code == 404

    new_resp_json = new_resp.json()

    assert new_resp_json["properties"]["hello"] == "world"
    assert "landsat:column" not in new_resp_json["properties"]
    assert "instrument" not in new_resp_json["properties"]
    assert new_resp_json["properties"]["proj:epsg"] == 1000
    assert new_resp_json["properties"]["foo"] == "OLI_TIRS"
    assert new_resp_json["properties"]["bar"] == 2500
    assert new_resp_json["properties"]["height"] == 2500
    assert new_resp_json["properties"]["platform"] == "landsat-8"


@pytest.mark.asyncio
async def test_search_line_string_intersects(app_client, ctx):
    line = [[150.04, -33.14], [150.22, -33.89]]
    intersects = {"type": "LineString", "coordinates": line}
    params = {
        "intersects": intersects,
        "collections": [ctx.item["collection"]],
    }

    resp = await app_client.post("/search", json=params)

    assert resp.status_code == 200

    resp_json = resp.json()
    assert len(resp_json["features"]) == 1


@pytest.mark.asyncio
@pytest.mark.parametrize(
    "value, expected",
    [
        (32767, 1),  # Short Limit
        (2147483647, 1),  # Int Limit
        (2147483647 + 5000, 1),  # Above Int Limit
        (21474836470, 1),  # Above Int Limit
    ],
)
async def test_big_int_eo_search(
    app_client, txn_client, test_item, test_collection, value, expected
):
    random_str = "".join(random.choice("abcdef") for _ in range(5))
    collection_id = f"test-collection-eo-{random_str}"

    test_collection["id"] = collection_id
    test_collection["stac_extensions"] = [
        "https://stac-extensions.github.io/eo/v2.0.0/schema.json"
    ]

    test_item["collection"] = collection_id
    test_item["stac_extensions"] = test_collection["stac_extensions"]

    # Remove "eo:bands" to simplify the test
    del test_item["properties"]["eo:bands"]

    # Attribute to test
    attr = "eo:full_width_half_max"

    try:
        await create_collection(txn_client, test_collection)
    except ConflictError:
        pass

    # Create items with deterministic offsets
    for val in [value, value + 100, value - 100]:
        item = deepcopy(test_item)
        item["id"] = str(uuid.uuid4())
        item["properties"][attr] = val
        await create_item(txn_client, item)

    # Search for the exact value
    params = {
        "collections": [collection_id],
        "filter": {
            "args": [
                {
                    "args": [
                        {"property": f"properties.{attr}"},
                        value,
                    ],
                    "op": "=",
                }
            ],
            "op": "and",
        },
    }
    resp = await app_client.post("/search", json=params)
    resp_json = resp.json()

    # Validate results
    results = {x["properties"][attr] for x in resp_json["features"]}
    assert len(results) == expected
    assert results == {value}<|MERGE_RESOLUTION|>--- conflicted
+++ resolved
@@ -63,7 +63,9 @@
 @pytest.mark.asyncio
 async def test_api_headers(app_client):
     resp = await app_client.get("/api")
-    assert resp.headers["content-type"] == "application/vnd.oai.openapi+json;version=3.0"
+    assert (
+        resp.headers["content-type"] == "application/vnd.oai.openapi+json;version=3.0"
+    )
     assert resp.status_code == 200
 
 
@@ -106,7 +108,9 @@
     await create_collection(txn_client, test_collection)
     await create_item(txn_client, test_item)
 
-    resp = await app_client.get(f"/collections/{test_collection['id']}/items/{test_item['id']}")
+    resp = await app_client.get(
+        f"/collections/{test_collection['id']}/items/{test_item['id']}"
+    )
     assert resp.status_code == 200
     resp_json = resp.json()
     assert resp_json["id"] == test_item["id"]
@@ -156,7 +160,9 @@
 
 @pytest.mark.asyncio
 async def test_app_fields_extension_no_properties_get(app_client, ctx, txn_client):
-    resp = await app_client.get("/search", params={"collections": ["test-collection"], "fields": "-properties"})
+    resp = await app_client.get(
+        "/search", params={"collections": ["test-collection"], "fields": "-properties"}
+    )
     assert resp.status_code == 200
     resp_json = resp.json()
     assert "properties" not in resp_json["features"][0]
@@ -187,13 +193,20 @@
         for link in feature["links"]:
             assert all(a not in link or link[a] is not None for a in ("title", "asset"))
         for asset in feature["assets"]:
-            assert all(a not in asset or asset[a] is not None for a in ("start_datetime", "created"))
-
-
-@pytest.mark.asyncio
-async def test_app_fields_extension_return_all_properties(app_client, ctx, txn_client, load_test_data):
+            assert all(
+                a not in asset or asset[a] is not None
+                for a in ("start_datetime", "created")
+            )
+
+
+@pytest.mark.asyncio
+async def test_app_fields_extension_return_all_properties(
+    app_client, ctx, txn_client, load_test_data
+):
     item = load_test_data("test_item.json")
-    resp = await app_client.get("/search", params={"collections": ["test-collection"], "fields": "properties"})
+    resp = await app_client.get(
+        "/search", params={"collections": ["test-collection"], "fields": "properties"}
+    )
     assert resp.status_code == 200
     resp_json = resp.json()
     feature = resp_json["features"][0]
@@ -231,7 +244,9 @@
 
 @pytest.mark.asyncio
 async def test_app_query_extension_limit_lt0(app_client):
-    assert (await app_client.post("/search", json={"query": {}, "limit": -1})).status_code == 400
+    assert (
+        await app_client.post("/search", json={"query": {}, "limit": -1})
+    ).status_code == 400
 
 
 @pytest.mark.skip(reason="removal of context extension")
@@ -255,19 +270,12 @@
 
     second_item = dict(first_item)
     second_item["id"] = "another-item"
-<<<<<<< HEAD
-    another_item_date = datetime.strptime(first_item["properties"]["datetime"], "%Y-%m-%dT%H:%M:%SZ").replace(
-        tzinfo=timezone.utc
-    ) - timedelta(days=1)
-    second_item["properties"]["datetime"] = another_item_date.isoformat().replace("+00:00", "Z")
-=======
     another_item_date = datetime.strptime(
         first_item["properties"]["datetime"], "%Y-%m-%dT%H:%M:%SZ"
     ) - timedelta(days=1)
     second_item["properties"]["datetime"] = another_item_date.strftime(
         "%Y-%m-%dT%H:%M:%SZ"
     )
->>>>>>> b0450eb5
 
     await create_item(txn_client, second_item)
 
@@ -284,12 +292,6 @@
 
     second_item = dict(first_item)
     second_item["id"] = "another-item"
-<<<<<<< HEAD
-    another_item_date = datetime.strptime(first_item["properties"]["datetime"], "%Y-%m-%dT%H:%M:%SZ").replace(
-        tzinfo=timezone.utc
-    ) - timedelta(days=1)
-    second_item["properties"]["datetime"] = another_item_date.isoformat().replace("+00:00", "Z")
-=======
     another_item_date = datetime.strptime(
         first_item["properties"]["datetime"], "%Y-%m-%dT%H:%M:%SZ"
     ) - timedelta(days=1)
@@ -297,7 +299,6 @@
         "%Y-%m-%dT%H:%M:%SZ"
     )
 
->>>>>>> b0450eb5
     await create_item(txn_client, second_item)
 
     resp = await app_client.get("/search?sortby=-properties.datetime")
@@ -313,12 +314,6 @@
 
     second_item = dict(first_item)
     second_item["id"] = "another-item"
-<<<<<<< HEAD
-    another_item_date = datetime.strptime(first_item["properties"]["datetime"], "%Y-%m-%dT%H:%M:%SZ").replace(
-        tzinfo=timezone.utc
-    ) - timedelta(days=1)
-    second_item["properties"]["datetime"] = another_item_date.isoformat().replace("+00:00", "Z")
-=======
     another_item_date = datetime.strptime(
         first_item["properties"]["datetime"], "%Y-%m-%dT%H:%M:%SZ"
     ) - timedelta(days=1)
@@ -326,7 +321,6 @@
         "%Y-%m-%dT%H:%M:%SZ"
     )
 
->>>>>>> b0450eb5
     await create_item(txn_client, second_item)
 
     params = {
@@ -346,19 +340,12 @@
 
     second_item = dict(first_item)
     second_item["id"] = "another-item"
-<<<<<<< HEAD
-    another_item_date = datetime.strptime(first_item["properties"]["datetime"], "%Y-%m-%dT%H:%M:%SZ").replace(
-        tzinfo=timezone.utc
-    ) - timedelta(days=1)
-    second_item["properties"]["datetime"] = another_item_date.isoformat().replace("+00:00", "Z")
-=======
     another_item_date = datetime.strptime(
         first_item["properties"]["datetime"], "%Y-%m-%dT%H:%M:%SZ"
     ) - timedelta(days=1)
     second_item["properties"]["datetime"] = another_item_date.strftime(
         "%Y-%m-%dT%H:%M:%SZ"
     )
->>>>>>> b0450eb5
     await create_item(txn_client, second_item)
 
     params = {
@@ -385,7 +372,9 @@
 
 @pytest.mark.asyncio
 async def test_search_point_intersects_get(app_client, ctx):
-    resp = await app_client.get('/search?intersects={"type":"Point","coordinates":[150.04,-33.14]}')
+    resp = await app_client.get(
+        '/search?intersects={"type":"Point","coordinates":[150.04,-33.14]}'
+    )
 
     assert resp.status_code == 200
     resp_json = resp.json()
@@ -631,7 +620,10 @@
 
 @pytest.mark.asyncio
 async def test_patch_json_collection(app_client, ctx):
-    data = {"id": "new_id", "summaries": {"hello": "world", "gsd": [50], "instruments": None}}
+    data = {
+        "id": "new_id",
+        "summaries": {"hello": "world", "gsd": [50], "instruments": None},
+    }
 
     resp = await app_client.patch(f"collections/{ctx.collection['id']}", json=data)
 
@@ -657,15 +649,23 @@
     operations = [
         {"op": "add", "path": "/summaries/hello", "value": "world"},
         {"op": "replace", "path": "/summaries/gsd", "value": [50]},
-        {"op": "move", "path": "/summaries/instruments", "from": "/summaries/instrument"},
+        {
+            "op": "move",
+            "path": "/summaries/instruments",
+            "from": "/summaries/instrument",
+        },
         {"op": "copy", "path": "license", "from": "/summaries/license"},
     ]
 
-    resp = await app_client.patch(f"/collections/{ctx.item['collection']}", json=operations)
-
-    assert resp.status_code == 200
-
-    new_resp = await app_client.get(f"/collections/{ctx.item['collection']}/{ctx.item['id']}")
+    resp = await app_client.patch(
+        f"/collections/{ctx.item['collection']}", json=operations
+    )
+
+    assert resp.status_code == 200
+
+    new_resp = await app_client.get(
+        f"/collections/{ctx.item['collection']}/{ctx.item['id']}"
+    )
 
     assert new_resp.status_code == 200
 
@@ -683,14 +683,21 @@
 @pytest.mark.asyncio
 async def test_patch_json_item(app_client, ctx):
 
-    data = {"id": "new_id", "properties": {"hello": "world", "proj:epsg": 1000, "landsat:column": None}}
-
-    resp = await app_client.patch(f"/collections/{ctx.item['collection']}/{ctx.item['id']}", json=data)
+    data = {
+        "id": "new_id",
+        "properties": {"hello": "world", "proj:epsg": 1000, "landsat:column": None},
+    }
+
+    resp = await app_client.patch(
+        f"/collections/{ctx.item['collection']}/{ctx.item['id']}", json=data
+    )
 
     assert resp.status_code == 200
 
     new_resp = await app_client.get(f"/collections/{ctx.item['collection']}/new_id")
-    old_resp = await app_client.get(f"/collections/{ctx.item['collection']}/{ctx.item['id']}")
+    old_resp = await app_client.get(
+        f"/collections/{ctx.item['collection']}/{ctx.item['id']}"
+    )
 
     assert new_resp.status_code == 200
     assert old_resp.status_code == 404
@@ -714,12 +721,16 @@
         {"op": "copy", "path": "properties/bar", "from": "/properties/height"},
     ]
 
-    resp = await app_client.patch(f"/collections/{ctx.item['collection']}/{ctx.item['id']}", json=operations)
+    resp = await app_client.patch(
+        f"/collections/{ctx.item['collection']}/{ctx.item['id']}", json=operations
+    )
 
     assert resp.status_code == 200
 
     new_resp = await app_client.get(f"/collections/{ctx.item['collection']}/new_id")
-    old_resp = await app_client.get(f"/collections/{ctx.item['collection']}/{ctx.item['id']}")
+    old_resp = await app_client.get(
+        f"/collections/{ctx.item['collection']}/{ctx.item['id']}"
+    )
 
     assert new_resp.status_code == 200
     assert old_resp.status_code == 404
