"""Database logic."""

import asyncio
import json
import logging
from base64 import urlsafe_b64decode, urlsafe_b64encode
from copy import deepcopy
from typing import Any, Dict, Iterable, List, Optional, Tuple, Type

import attr
from fastapi import HTTPException
from opensearchpy import exceptions, helpers
from opensearchpy.helpers.query import Q
from opensearchpy.helpers.search import Search
from starlette.requests import Request

from stac_fastapi.core.base_database_logic import BaseDatabaseLogic
from stac_fastapi.core.database_logic import (
    COLLECTIONS_INDEX,
    DEFAULT_SORT,
    ES_COLLECTIONS_MAPPINGS,
    ES_ITEMS_MAPPINGS,
    ES_ITEMS_SETTINGS,
    ITEM_INDICES,
    ITEMS_INDEX_PREFIX,
    Geometry,
    index_alias_by_collection_id,
    index_by_collection_id,
    indices,
    mk_actions,
    mk_item_id,
)
from stac_fastapi.core.extensions import filter
<<<<<<< HEAD
from stac_fastapi.core.utilities import (
    MAX_LIMIT,
    bbox2polygon,
    merge_to_operations,
    operations_to_script,
)
=======
from stac_fastapi.core.serializers import CollectionSerializer, ItemSerializer
from stac_fastapi.core.utilities import MAX_LIMIT, bbox2polygon, validate_refresh
>>>>>>> b0450eb5
from stac_fastapi.opensearch.config import (
    AsyncOpensearchSettings as AsyncSearchSettings,
)
from stac_fastapi.opensearch.config import OpensearchSettings as SyncSearchSettings
from stac_fastapi.types.errors import ConflictError, NotFoundError
from stac_fastapi.types.links import resolve_links
from stac_fastapi.types.stac import (
    Collection,
    Item,
    PartialCollection,
    PartialItem,
    PatchOperation,
)

logger = logging.getLogger(__name__)


async def create_index_templates() -> None:
    """
    Create index templates for the Collection and Item indices.

    Returns:
        None

    """
    client = AsyncSearchSettings().create_client
    await client.indices.put_template(
        name=f"template_{COLLECTIONS_INDEX}",
        body={
            "index_patterns": [f"{COLLECTIONS_INDEX}*"],
            "mappings": ES_COLLECTIONS_MAPPINGS,
        },
    )
    await client.indices.put_template(
        name=f"template_{ITEMS_INDEX_PREFIX}",
        body={
            "index_patterns": [f"{ITEMS_INDEX_PREFIX}*"],
            "settings": ES_ITEMS_SETTINGS,
            "mappings": ES_ITEMS_MAPPINGS,
        },
    )
    await client.close()


async def create_collection_index() -> None:
    """
    Create the index for a Collection. The settings of the index template will be used implicitly.

    Returns:
        None

    """
    client = AsyncSearchSettings().create_client

    index = f"{COLLECTIONS_INDEX}-000001"

    exists = await client.indices.exists(index=index)
    if not exists:
        await client.indices.create(
            index=index,
            body={
                "aliases": {COLLECTIONS_INDEX: {}},
                "mappings": ES_COLLECTIONS_MAPPINGS,
            },
        )
    await client.close()


async def create_item_index(collection_id: str) -> None:
    """
    Create the index for Items. The settings of the index template will be used implicitly.

    Args:
        collection_id (str): Collection identifier.

    Returns:
        None

    """
    client = AsyncSearchSettings().create_client

    index_name = f"{index_by_collection_id(collection_id)}-000001"
    exists = await client.indices.exists(index=index_name)
    if not exists:
        await client.indices.create(
            index=index_name,
            body={
                "aliases": {index_alias_by_collection_id(collection_id): {}},
                "mappings": ES_ITEMS_MAPPINGS,
                "settings": ES_ITEMS_SETTINGS,
            },
        )
    await client.close()


async def delete_item_index(collection_id: str) -> None:
    """Delete the index for items in a collection.

    Args:
        collection_id (str): The ID of the collection whose items index will be deleted.
    """
    client = AsyncSearchSettings().create_client

    name = index_alias_by_collection_id(collection_id)
    resolved = await client.indices.resolve_index(name=name)
    if "aliases" in resolved and resolved["aliases"]:
        [alias] = resolved["aliases"]
        await client.indices.delete_alias(index=alias["indices"], name=alias["name"])
        await client.indices.delete(index=alias["indices"])
    else:
        await client.indices.delete(index=name)
    await client.close()


@attr.s
class DatabaseLogic(BaseDatabaseLogic):
    """Database logic."""

    async_settings: AsyncSearchSettings = attr.ib(factory=AsyncSearchSettings)
    sync_settings: SyncSearchSettings = attr.ib(factory=SyncSearchSettings)

    client = attr.ib(init=False)
    sync_client = attr.ib(init=False)

    def __attrs_post_init__(self):
        """Initialize clients after the class is instantiated."""
        self.client = self.async_settings.create_client
        self.sync_client = self.sync_settings.create_client

    item_serializer: Type[ItemSerializer] = attr.ib(default=ItemSerializer)
    collection_serializer: Type[CollectionSerializer] = attr.ib(
        default=CollectionSerializer
    )

    extensions: List[str] = attr.ib(default=attr.Factory(list))

    aggregation_mapping: Dict[str, Dict[str, Any]] = {
        "total_count": {"value_count": {"field": "id"}},
        "collection_frequency": {"terms": {"field": "collection", "size": 100}},
        "platform_frequency": {"terms": {"field": "properties.platform", "size": 100}},
        "cloud_cover_frequency": {
            "range": {
                "field": "properties.eo:cloud_cover",
                "ranges": [
                    {"to": 5},
                    {"from": 5, "to": 15},
                    {"from": 15, "to": 40},
                    {"from": 40},
                ],
            }
        },
        "datetime_frequency": {
            "date_histogram": {
                "field": "properties.datetime",
                "calendar_interval": "month",
            }
        },
        "datetime_min": {"min": {"field": "properties.datetime"}},
        "datetime_max": {"max": {"field": "properties.datetime"}},
        "grid_code_frequency": {
            "terms": {
                "field": "properties.grid:code",
                "missing": "none",
                "size": 10000,
            }
        },
        "sun_elevation_frequency": {
            "histogram": {"field": "properties.view:sun_elevation", "interval": 5}
        },
        "sun_azimuth_frequency": {
            "histogram": {"field": "properties.view:sun_azimuth", "interval": 5}
        },
        "off_nadir_frequency": {
            "histogram": {"field": "properties.view:off_nadir", "interval": 5}
        },
        "centroid_geohash_grid_frequency": {
            "geohash_grid": {
                "field": "properties.proj:centroid",
                "precision": 1,
            }
        },
        "centroid_geohex_grid_frequency": {
            "geohex_grid": {
                "field": "properties.proj:centroid",
                "precision": 0,
            }
        },
        "centroid_geotile_grid_frequency": {
            "geotile_grid": {
                "field": "properties.proj:centroid",
                "precision": 0,
            }
        },
        "geometry_geohash_grid_frequency": {
            "geohash_grid": {
                "field": "geometry",
                "precision": 1,
            }
        },
        "geometry_geotile_grid_frequency": {
            "geotile_grid": {
                "field": "geometry",
                "precision": 0,
            }
        },
    }

    """CORE LOGIC"""

    async def get_all_collections(
        self, token: Optional[str], limit: int, request: Request
    ) -> Tuple[List[Dict[str, Any]], Optional[str]]:
        """
        Retrieve a list of all collections from Opensearch, supporting pagination.

        Args:
            token (Optional[str]): The pagination token.
            limit (int): The number of results to return.

        Returns:
            A tuple of (collections, next pagination token if any).
        """
        search_body = {
            "sort": [{"id": {"order": "asc"}}],
            "size": limit,
        }

        # Only add search_after to the query if token is not None and not empty
        if token:
            search_after = [token]
            search_body["search_after"] = search_after

        response = await self.client.search(
            index=COLLECTIONS_INDEX,
            body=search_body,
        )

        hits = response["hits"]["hits"]
        collections = [
            self.collection_serializer.db_to_stac(
                collection=hit["_source"], request=request, extensions=self.extensions
            )
            for hit in hits
        ]

        next_token = None
        if len(hits) == limit:
            # Ensure we have a valid sort value for next_token
            next_token_values = hits[-1].get("sort")
            if next_token_values:
                next_token = next_token_values[0]

        return collections, next_token

    async def get_one_item(self, collection_id: str, item_id: str) -> Dict:
        """Retrieve a single item from the database.

        Args:
            collection_id (str): The id of the Collection that the Item belongs to.
            item_id (str): The id of the Item.

        Returns:
            item (Dict): A dictionary containing the source data for the Item.

        Raises:
            NotFoundError: If the specified Item does not exist in the Collection.

        Notes:
            The Item is retrieved from the Elasticsearch database using the `client.get` method,
            with the index for the Collection as the target index and the combined `mk_item_id` as the document id.
        """
        try:
            item = await self.client.get(
                index=index_alias_by_collection_id(collection_id),
                id=mk_item_id(item_id, collection_id),
            )
        except exceptions.NotFoundError:
            raise NotFoundError(
                f"Item {item_id} does not exist inside Collection {collection_id}"
            )
        return item["_source"]

    async def get_queryables_mapping(self, collection_id: str = "*") -> dict:
        """Retrieve mapping of Queryables for search.

        Args:
            collection_id (str, optional): The id of the Collection the Queryables
            belongs to. Defaults to "*".

        Returns:
            dict: A dictionary containing the Queryables mappings.
        """
        queryables_mapping = {}

        mappings = await self.client.indices.get_mapping(
            index=f"{ITEMS_INDEX_PREFIX}{collection_id}",
        )

        for mapping in mappings.values():
            fields = mapping["mappings"].get("properties", {})
            properties = fields.pop("properties", {}).get("properties", {}).keys()

            for field_key in fields:
                queryables_mapping[field_key] = field_key

            for property_key in properties:
                queryables_mapping[property_key] = f"properties.{property_key}"

        return queryables_mapping

    @staticmethod
    def make_search():
        """Database logic to create a Search instance."""
        return Search().sort(*DEFAULT_SORT)

    @staticmethod
    def apply_ids_filter(search: Search, item_ids: List[str]):
        """Database logic to search a list of STAC item ids."""
        return search.filter("terms", id=item_ids)

    @staticmethod
    def apply_collections_filter(search: Search, collection_ids: List[str]):
        """Database logic to search a list of STAC collection ids."""
        return search.filter("terms", collection=collection_ids)

    @staticmethod
    def apply_free_text_filter(search: Search, free_text_queries: Optional[List[str]]):
        """Database logic to perform query for search endpoint."""
        if free_text_queries is not None:
            free_text_query_string = '" OR properties.\\*:"'.join(free_text_queries)
            search = search.query(
                "query_string", query=f'properties.\\*:"{free_text_query_string}"'
            )

        return search

    @staticmethod
    def apply_datetime_filter(search: Search, datetime_search):
        """Apply a filter to search based on datetime field, start_datetime, and end_datetime fields.

        Args:
            search (Search): The search object to filter.
            datetime_search (dict): The datetime filter criteria.

        Returns:
            Search: The filtered search object.
        """
        should = []

        # If the request is a single datetime return
        # items with datetimes equal to the requested datetime OR
        # the requested datetime is between their start and end datetimes
        if "eq" in datetime_search:
            should.extend(
                [
                    Q(
                        "bool",
                        filter=[
                            Q(
                                "term",
                                properties__datetime=datetime_search["eq"],
                            ),
                        ],
                    ),
                    Q(
                        "bool",
                        filter=[
                            Q(
                                "range",
                                properties__start_datetime={
                                    "lte": datetime_search["eq"],
                                },
                            ),
                            Q(
                                "range",
                                properties__end_datetime={
                                    "gte": datetime_search["eq"],
                                },
                            ),
                        ],
                    ),
                ]
            )

        # If the request is a date range return
        # items with datetimes within the requested date range OR
        # their startdatetime ithin the requested date range OR
        # their enddatetime ithin the requested date range OR
        # the requested daterange within their start and end datetimes
        else:
            should.extend(
                [
                    Q(
                        "bool",
                        filter=[
                            Q(
                                "range",
                                properties__datetime={
                                    "gte": datetime_search["gte"],
                                    "lte": datetime_search["lte"],
                                },
                            ),
                        ],
                    ),
                    Q(
                        "bool",
                        filter=[
                            Q(
                                "range",
                                properties__start_datetime={
                                    "gte": datetime_search["gte"],
                                    "lte": datetime_search["lte"],
                                },
                            ),
                        ],
                    ),
                    Q(
                        "bool",
                        filter=[
                            Q(
                                "range",
                                properties__end_datetime={
                                    "gte": datetime_search["gte"],
                                    "lte": datetime_search["lte"],
                                },
                            ),
                        ],
                    ),
                    Q(
                        "bool",
                        filter=[
                            Q(
                                "range",
                                properties__start_datetime={
                                    "lte": datetime_search["gte"]
                                },
                            ),
                            Q(
                                "range",
                                properties__end_datetime={
                                    "gte": datetime_search["lte"]
                                },
                            ),
                        ],
                    ),
                ]
            )

        search = search.query(Q("bool", filter=[Q("bool", should=should)]))

        return search

    @staticmethod
    def apply_bbox_filter(search: Search, bbox: List):
        """Filter search results based on bounding box.

        Args:
            search (Search): The search object to apply the filter to.
            bbox (List): The bounding box coordinates, represented as a list of four values [minx, miny, maxx, maxy].

        Returns:
            search (Search): The search object with the bounding box filter applied.

        Notes:
            The bounding box is transformed into a polygon using the `bbox2polygon` function and
            a geo_shape filter is added to the search object, set to intersect with the specified polygon.
        """
        return search.filter(
            Q(
                {
                    "geo_shape": {
                        "geometry": {
                            "shape": {
                                "type": "polygon",
                                "coordinates": bbox2polygon(*bbox),
                            },
                            "relation": "intersects",
                        }
                    }
                }
            )
        )

    @staticmethod
    def apply_intersects_filter(
        search: Search,
        intersects: Geometry,
    ):
        """Filter search results based on intersecting geometry.

        Args:
            search (Search): The search object to apply the filter to.
            intersects (Geometry): The intersecting geometry, represented as a GeoJSON-like object.

        Returns:
            search (Search): The search object with the intersecting geometry filter applied.

        Notes:
            A geo_shape filter is added to the search object, set to intersect with the specified geometry.
        """
        return search.filter(
            Q(
                {
                    "geo_shape": {
                        "geometry": {
                            "shape": {
                                "type": intersects.type.lower(),
                                "coordinates": intersects.coordinates,
                            },
                            "relation": "intersects",
                        }
                    }
                }
            )
        )

    @staticmethod
    def apply_stacql_filter(search: Search, op: str, field: str, value: float):
        """Filter search results based on a comparison between a field and a value.

        Args:
            search (Search): The search object to apply the filter to.
            op (str): The comparison operator to use. Can be 'eq' (equal), 'gt' (greater than), 'gte' (greater than or equal),
                'lt' (less than), or 'lte' (less than or equal).
            field (str): The field to perform the comparison on.
            value (float): The value to compare the field against.

        Returns:
            search (Search): The search object with the specified filter applied.
        """
        if op != "eq":
            key_filter = {field: {f"{op}": value}}
            search = search.filter(Q("range", **key_filter))
        else:
            search = search.filter("term", **{field: value})

        return search

    async def apply_cql2_filter(
        self, search: Search, _filter: Optional[Dict[str, Any]]
    ):
        """
        Apply a CQL2 filter to an Opensearch Search object.

        This method transforms a dictionary representing a CQL2 filter into an Opensearch query
        and applies it to the provided Search object. If the filter is None, the original Search
        object is returned unmodified.

        Args:
            search (Search): The Opensearch Search object to which the filter will be applied.
            _filter (Optional[Dict[str, Any]]): The filter in dictionary form that needs to be applied
                                                to the search. The dictionary should follow the structure
                                                required by the `to_es` function which converts it
                                                to an Opensearch query.

        Returns:
            Search: The modified Search object with the filter applied if a filter is provided,
                    otherwise the original Search object.
        """
        if _filter is not None:
            es_query = filter.to_es(await self.get_queryables_mapping(), _filter)
            search = search.filter(es_query)

        return search

    @staticmethod
    def populate_sort(sortby: List) -> Optional[Dict[str, Dict[str, str]]]:
        """Database logic to sort search instance."""
        if sortby:
            return {s.field: {"order": s.direction} for s in sortby}
        else:
            return None

    async def execute_search(
        self,
        search: Search,
        limit: int,
        token: Optional[str],
        sort: Optional[Dict[str, Dict[str, str]]],
        collection_ids: Optional[List[str]],
        ignore_unavailable: bool = True,
    ) -> Tuple[Iterable[Dict[str, Any]], Optional[int], Optional[str]]:
        """Execute a search query with limit and other optional parameters.

        Args:
            search (Search): The search query to be executed.
            limit (int): The maximum number of results to be returned.
            token (Optional[str]): The token used to return the next set of results.
            sort (Optional[Dict[str, Dict[str, str]]]): Specifies how the results should be sorted.
            collection_ids (Optional[List[str]]): The collection ids to search.
            ignore_unavailable (bool, optional): Whether to ignore unavailable collections. Defaults to True.

        Returns:
            Tuple[Iterable[Dict[str, Any]], Optional[int], Optional[str]]: A tuple containing:
                - An iterable of search results, where each result is a dictionary with keys and values representing the
                fields and values of each document.
                - The total number of results (if the count could be computed), or None if the count could not be
                computed.
                - The token to be used to retrieve the next set of results, or None if there are no more results.

        Raises:
            NotFoundError: If the collections specified in `collection_ids` do not exist.
        """
        search_body: Dict[str, Any] = {}
        query = search.query.to_dict() if search.query else None
        if query:
            search_body["query"] = query

        search_after = None

        if token:
            search_after = json.loads(urlsafe_b64decode(token).decode())
        if search_after:
            search_body["search_after"] = search_after

        search_body["sort"] = sort if sort else DEFAULT_SORT

        index_param = indices(collection_ids)

        max_result_window = MAX_LIMIT

        size_limit = min(limit + 1, max_result_window)

        search_task = asyncio.create_task(
            self.client.search(
                index=index_param,
                ignore_unavailable=ignore_unavailable,
                body=search_body,
                size=size_limit,
            )
        )

        count_task = asyncio.create_task(
            self.client.count(
                index=index_param,
                ignore_unavailable=ignore_unavailable,
                body=search.to_dict(count=True),
            )
        )

        try:
            es_response = await search_task
        except exceptions.NotFoundError:
            raise NotFoundError(f"Collections '{collection_ids}' do not exist")

        hits = es_response["hits"]["hits"]
        items = (hit["_source"] for hit in hits[:limit])

        next_token = None
        if len(hits) > limit and limit < max_result_window:
            if hits and (sort_array := hits[limit - 1].get("sort")):
                next_token = urlsafe_b64encode(json.dumps(sort_array).encode()).decode()

        matched = (
            es_response["hits"]["total"]["value"]
            if es_response["hits"]["total"]["relation"] == "eq"
            else None
        )
        if count_task.done():
            try:
                matched = count_task.result().get("count")
            except Exception as e:
                logger.error(f"Count task failed: {e}")

        return items, matched, next_token

    """ AGGREGATE LOGIC """

    async def aggregate(
        self,
        collection_ids: Optional[List[str]],
        aggregations: List[str],
        search: Search,
        centroid_geohash_grid_precision: int,
        centroid_geohex_grid_precision: int,
        centroid_geotile_grid_precision: int,
        geometry_geohash_grid_precision: int,
        geometry_geotile_grid_precision: int,
        datetime_frequency_interval: str,
        ignore_unavailable: Optional[bool] = True,
    ):
        """Return aggregations of STAC Items."""
        search_body: Dict[str, Any] = {}
        query = search.query.to_dict() if search.query else None
        if query:
            search_body["query"] = query

        def _fill_aggregation_parameters(name: str, agg: dict) -> dict:
            [key] = agg.keys()
            agg_precision = {
                "centroid_geohash_grid_frequency": centroid_geohash_grid_precision,
                "centroid_geohex_grid_frequency": centroid_geohex_grid_precision,
                "centroid_geotile_grid_frequency": centroid_geotile_grid_precision,
                "geometry_geohash_grid_frequency": geometry_geohash_grid_precision,
                "geometry_geotile_grid_frequency": geometry_geotile_grid_precision,
            }
            if name in agg_precision:
                agg[key]["precision"] = agg_precision[name]

            if key == "date_histogram":
                agg[key]["calendar_interval"] = datetime_frequency_interval

            return agg

        # include all aggregations specified
        # this will ignore aggregations with the wrong names
        search_body["aggregations"] = {
            k: _fill_aggregation_parameters(k, deepcopy(v))
            for k, v in self.aggregation_mapping.items()
            if k in aggregations
        }

        index_param = indices(collection_ids)
        search_task = asyncio.create_task(
            self.client.search(
                index=index_param,
                ignore_unavailable=ignore_unavailable,
                body=search_body,
            )
        )

        try:
            db_response = await search_task
        except exceptions.NotFoundError:
            raise NotFoundError(f"Collections '{collection_ids}' do not exist")

        return db_response

    """ TRANSACTION LOGIC """

    async def check_collection_exists(self, collection_id: str):
        """Database logic to check if a collection exists."""
        if not await self.client.exists(index=COLLECTIONS_INDEX, id=collection_id):
            raise NotFoundError(f"Collection {collection_id} does not exist")

    async def async_prep_create_item(
        self, item: Item, base_url: str, exist_ok: bool = False
    ) -> Item:
        """
        Preps an item for insertion into the database.

        Args:
            item (Item): The item to be prepped for insertion.
            base_url (str): The base URL used to create the item's self URL.
            exist_ok (bool): Indicates whether the item can exist already.

        Returns:
            Item: The prepped item.

        Raises:
            ConflictError: If the item already exists in the database.

        """
        await self.check_collection_exists(collection_id=item["collection"])

        if not exist_ok and await self.client.exists(
            index=index_alias_by_collection_id(item["collection"]),
            id=mk_item_id(item["id"], item["collection"]),
        ):
            raise ConflictError(
                f"Item {item['id']} in collection {item['collection']} already exists"
            )

        return self.item_serializer.stac_to_db(item, base_url)

    async def bulk_async_prep_create_item(
        self, item: Item, base_url: str, exist_ok: bool = False
    ) -> Item:
        """
        Prepare an item for insertion into the database.

        This method performs pre-insertion preparation on the given `item`, such as:
        - Verifying that the collection the item belongs to exists.
        - Optionally checking if an item with the same ID already exists in the database.
        - Serializing the item into a database-compatible format.

        Args:
            item (Item): The item to be prepared for insertion.
            base_url (str): The base URL used to construct the item's self URL.
            exist_ok (bool): Indicates whether the item can already exist in the database.
                            If False, a `ConflictError` is raised if the item exists.

        Returns:
            Item: The prepared item, serialized into a database-compatible format.

        Raises:
            NotFoundError: If the collection that the item belongs to does not exist in the database.
            ConflictError: If an item with the same ID already exists in the collection and `exist_ok` is False,
                        and `RAISE_ON_BULK_ERROR` is set to `true`.
        """
        logger.debug(f"Preparing item {item['id']} in collection {item['collection']}.")

        # Check if the collection exists
        await self.check_collection_exists(collection_id=item["collection"])

        # Check if the item already exists in the database
        if not exist_ok and await self.client.exists(
            index=index_alias_by_collection_id(item["collection"]),
            id=mk_item_id(item["id"], item["collection"]),
        ):
            error_message = (
                f"Item {item['id']} in collection {item['collection']} already exists."
            )
            if self.async_settings.raise_on_bulk_error:
                raise ConflictError(error_message)
            else:
                logger.warning(
                    f"{error_message} Continuing as `RAISE_ON_BULK_ERROR` is set to false."
                )
        # Serialize the item into a database-compatible format
        prepped_item = self.item_serializer.stac_to_db(item, base_url)
        logger.debug(f"Item {item['id']} prepared successfully.")
        return prepped_item

    def bulk_sync_prep_create_item(
        self, item: Item, base_url: str, exist_ok: bool = False
    ) -> Item:
        """
        Prepare an item for insertion into the database.

        This method performs pre-insertion preparation on the given `item`, such as:
        - Verifying that the collection the item belongs to exists.
        - Optionally checking if an item with the same ID already exists in the database.
        - Serializing the item into a database-compatible format.

        Args:
            item (Item): The item to be prepared for insertion.
            base_url (str): The base URL used to construct the item's self URL.
            exist_ok (bool): Indicates whether the item can already exist in the database.
                            If False, a `ConflictError` is raised if the item exists.

        Returns:
            Item: The prepared item, serialized into a database-compatible format.

        Raises:
            NotFoundError: If the collection that the item belongs to does not exist in the database.
            ConflictError: If an item with the same ID already exists in the collection and `exist_ok` is False,
                        and `RAISE_ON_BULK_ERROR` is set to `true`.
        """
        logger.debug(f"Preparing item {item['id']} in collection {item['collection']}.")

        # Check if the collection exists
        if not self.sync_client.exists(index=COLLECTIONS_INDEX, id=item["collection"]):
            raise NotFoundError(f"Collection {item['collection']} does not exist")

        # Check if the item already exists in the database
        if not exist_ok and self.sync_client.exists(
            index=index_alias_by_collection_id(item["collection"]),
            id=mk_item_id(item["id"], item["collection"]),
        ):
            error_message = (
                f"Item {item['id']} in collection {item['collection']} already exists."
            )
            if self.sync_settings.raise_on_bulk_error:
                raise ConflictError(error_message)
            else:
                logger.warning(
                    f"{error_message} Continuing as `RAISE_ON_BULK_ERROR` is set to false."
                )

        # Serialize the item into a database-compatible format
        prepped_item = self.item_serializer.stac_to_db(item, base_url)
        logger.debug(f"Item {item['id']} prepared successfully.")
        return prepped_item

    async def create_item(
        self,
        item: Item,
        base_url: str = "",
        exist_ok: bool = False,
        **kwargs: Any,
    ):
        """Database logic for creating one item.

        Args:
            item (Item): The item to be created.
            base_url (str, optional): The base URL for the item. Defaults to an empty string.
            exist_ok (bool, optional): Whether to allow the item to exist already. Defaults to False.
            **kwargs: Additional keyword arguments like refresh.

        Raises:
            ConflictError: If the item already exists in the database.

        Returns:
            None
        """
        # todo: check if collection exists, but cache
        item_id = item["id"]
        collection_id = item["collection"]

        # Ensure kwargs is a dictionary
        kwargs = kwargs or {}

        # Resolve the `refresh` parameter
        refresh = kwargs.get("refresh", self.async_settings.database_refresh)
        refresh = validate_refresh(refresh)

        # Log the creation attempt
        logger.info(
            f"Creating item {item_id} in collection {collection_id} with refresh={refresh}"
        )

        item = await self.async_prep_create_item(
            item=item, base_url=base_url, exist_ok=exist_ok
        )
        await self.client.index(
            index=index_alias_by_collection_id(collection_id),
            id=mk_item_id(item_id, collection_id),
            body=item,
            refresh=refresh,
        )

<<<<<<< HEAD
        if (meta := es_resp.get("meta")) and meta.get("status") == 409:
            raise ConflictError(
                f"Item {item_id} in collection {collection_id} already exists"
            )

    async def merge_patch_item(
        self,
        collection_id: str,
        item_id: str,
        item: PartialItem,
        base_url: str,
        refresh: bool = True,
    ) -> Item:
        """Database logic for merge patching an item following RF7396.

        Args:
            collection_id(str): Collection that item belongs to.
            item_id(str): Id of item to be patched.
            item (PartialItem): The partial item to be updated.
            base_url: (str): The base URL used for constructing URLs for the item.
            refresh (bool, optional): Refresh the index after performing the operation. Defaults to True.

        Returns:
            patched item.
        """
        operations = merge_to_operations(item)

        return await self.json_patch_item(
            collection_id=collection_id,
            item_id=item_id,
            operations=operations,
            base_url=base_url,
            refresh=refresh,
        )

    async def json_patch_item(
        self,
        collection_id: str,
        item_id: str,
        operations: List[PatchOperation],
        base_url: str,
        refresh: bool = True,
    ) -> Item:
        """Database logic for json patching an item following RF6902.

        Args:
            collection_id(str): Collection that item belongs to.
            item_id(str): Id of item to be patched.
            operations (list): List of operations to run.
            base_url (str): The base URL used for constructing URLs for the item.
            refresh (bool, optional): Refresh the index after performing the operation. Defaults to True.

        Returns:
            patched item.
        """
        new_item_id = None
        new_collection_id = None
        script_operations = []

        for operation in operations:
            if operation.path in ["collection", "id"] and operation.op in [
                "add",
                "replace",
            ]:

                if operation.path == "collection" and collection_id != operation.value:
                    await self.check_collection_exists(collection_id=operation.value)
                    new_collection_id = operation.value

                if operation.path == "id" and item_id != operation.value:
                    new_item_id = operation.value

            else:
                script_operations.append(operation)

        script = operations_to_script(script_operations)

        try:
            await self.client.update(
                index=index_alias_by_collection_id(collection_id),
                id=mk_item_id(item_id, collection_id),
                body={"script": script},
                refresh=True,
            )

        except exceptions.RequestError as exc:
            raise HTTPException(
                status_code=400, detail=exc.info["error"]["caused_by"]
            ) from exc

        item = await self.get_one_item(collection_id, item_id)

        if new_collection_id:
            await self.client.reindex(
                body={
                    "dest": {"index": f"{ITEMS_INDEX_PREFIX}{new_collection_id}"},
                    "source": {
                        "index": f"{ITEMS_INDEX_PREFIX}{collection_id}",
                        "query": {"term": {"id": {"value": item_id}}},
                    },
                    "script": {
                        "lang": "painless",
                        "source": (
                            f"""ctx._id = ctx._id.replace('{collection_id}', '{new_collection_id}');"""
                            f"""ctx._source.collection = '{new_collection_id}';"""
                        ),
                    },
                },
                wait_for_completion=True,
                refresh=True,
            )
            item["collection"] = new_collection_id

        if new_item_id:
            item["id"] = new_item_id
            item = await self.prep_create_item(item=item, base_url=base_url)
            await self.create_item(item=item, refresh=False)

        if new_collection_id or new_item_id:

            await self.delete_item(
                item_id=item_id,
                collection_id=collection_id,
                refresh=refresh,
            )

        return item

    async def delete_item(
        self, item_id: str, collection_id: str, refresh: bool = False
    ):
=======
    async def delete_item(self, item_id: str, collection_id: str, **kwargs: Any):
>>>>>>> b0450eb5
        """Delete a single item from the database.

        Args:
            item_id (str): The id of the Item to be deleted.
            collection_id (str): The id of the Collection that the Item belongs to.
            **kwargs: Additional keyword arguments like refresh.

        Raises:
            NotFoundError: If the Item does not exist in the database.
        """
        # Ensure kwargs is a dictionary
        kwargs = kwargs or {}

        # Resolve the `refresh` parameter
        refresh = kwargs.get("refresh", self.async_settings.database_refresh)
        refresh = validate_refresh(refresh)

        # Log the deletion attempt
        logger.info(
            f"Deleting item {item_id} from collection {collection_id} with refresh={refresh}"
        )

        try:
            await self.client.delete(
                index=index_alias_by_collection_id(collection_id),
                id=mk_item_id(item_id, collection_id),
                refresh=refresh,
            )
        except exceptions.NotFoundError:
            raise NotFoundError(
                f"Item {item_id} in collection {collection_id} not found"
            )

    async def get_items_mapping(self, collection_id: str) -> Dict[str, Any]:
        """Get the mapping for the specified collection's items index.

        Args:
            collection_id (str): The ID of the collection to get items mapping for.

        Returns:
            Dict[str, Any]: The mapping information.
        """
        index_name = index_alias_by_collection_id(collection_id)
        try:
            mapping = await self.client.indices.get_mapping(
                index=index_name, params={"allow_no_indices": "false"}
            )
            return mapping
        except exceptions.NotFoundError:
            raise NotFoundError(f"Mapping for index {index_name} not found")

    async def create_collection(self, collection: Collection, **kwargs: Any):
        """Create a single collection in the database.

        Args:
            collection (Collection): The Collection object to be created.
            **kwargs: Additional keyword arguments like refresh.

        Raises:
            ConflictError: If a Collection with the same id already exists in the database.

        Notes:
            A new index is created for the items in the Collection using the `create_item_index` function.
        """
        collection_id = collection["id"]

        # Ensure kwargs is a dictionary
        kwargs = kwargs or {}

        # Resolve the `refresh` parameter
        refresh = kwargs.get("refresh", self.async_settings.database_refresh)
        refresh = validate_refresh(refresh)

        # Log the creation attempt
        logger.info(f"Creating collection {collection_id} with refresh={refresh}")

        if await self.client.exists(index=COLLECTIONS_INDEX, id=collection_id):
            raise ConflictError(f"Collection {collection_id} already exists")

        await self.client.index(
            index=COLLECTIONS_INDEX,
            id=collection_id,
            body=collection,
            refresh=refresh,
        )

        await create_item_index(collection_id)

    async def find_collection(self, collection_id: str) -> Collection:
        """Find and return a collection from the database.

        Args:
            self: The instance of the object calling this function.
            collection_id (str): The ID of the collection to be found.

        Returns:
            Collection: The found collection, represented as a `Collection` object.

        Raises:
            NotFoundError: If the collection with the given `collection_id` is not found in the database.

        Notes:
            This function searches for a collection in the database using the specified `collection_id` and returns the found
            collection as a `Collection` object. If the collection is not found, a `NotFoundError` is raised.
        """
        try:
            collection = await self.client.get(
                index=COLLECTIONS_INDEX, id=collection_id
            )
        except exceptions.NotFoundError:
            raise NotFoundError(f"Collection {collection_id} not found")

        return collection["_source"]

    async def update_collection(
        self, collection_id: str, collection: Collection, **kwargs: Any
    ):
        """Update a collection from the database.

        Args:
            collection_id (str): The ID of the collection to be updated.
            collection (Collection): The Collection object to be used for the update.
            **kwargs: Additional keyword arguments like refresh.

        Raises:
            NotFoundError: If the collection with the given `collection_id` is not
            found in the database.

        Notes:
            This function updates the collection in the database using the specified
            `collection_id` and with the collection specified in the `Collection` object.
            If the collection is not found, a `NotFoundError` is raised.
        """
        # Ensure kwargs is a dictionary
        kwargs = kwargs or {}

        # Resolve the `refresh` parameter
        refresh = kwargs.get("refresh", self.async_settings.database_refresh)
        refresh = validate_refresh(refresh)

        # Log the update attempt
        logger.info(f"Updating collection {collection_id} with refresh={refresh}")

        await self.find_collection(collection_id=collection_id)

        if collection_id != collection["id"]:
            logger.info(
                f"Collection ID change detected: {collection_id} -> {collection['id']}"
            )

            await self.create_collection(collection, refresh=refresh)

            await self.client.reindex(
                body={
                    "dest": {"index": f"{ITEMS_INDEX_PREFIX}{collection['id']}"},
                    "source": {"index": f"{ITEMS_INDEX_PREFIX}{collection_id}"},
                    "script": {
                        "lang": "painless",
                        "source": f"""ctx._id = ctx._id.replace('{collection_id}', '{collection["id"]}'); ctx._source.collection = '{collection["id"]}' ;""",  # noqa: E702
                    },
                },
                wait_for_completion=True,
                refresh=refresh,
            )

            await self.delete_collection(collection_id=collection_id, **kwargs)

        else:
            await self.client.index(
                index=COLLECTIONS_INDEX,
                id=collection_id,
                body=collection,
                refresh=refresh,
            )

<<<<<<< HEAD
    async def merge_patch_collection(
        self,
        collection_id: str,
        collection: PartialCollection,
        base_url: str,
        refresh: bool = True,
    ) -> Collection:
        """Database logic for merge patching a collection following RF7396.

        Args:
            collection_id(str): Id of collection to be patched.
            collection (PartialCollection): The partial collection to be updated.
            base_url: (str): The base URL used for constructing links.
            refresh (bool, optional): Refresh the index after performing the operation. Defaults to True.


        Returns:
            patched collection.
        """
        operations = merge_to_operations(collection)

        return await self.json_patch_collection(
            collection_id=collection_id,
            operations=operations,
            base_url=base_url,
            refresh=refresh,
        )

    async def json_patch_collection(
        self,
        collection_id: str,
        operations: List[PatchOperation],
        base_url: str,
        refresh: bool = True,
    ) -> Collection:
        """Database logic for json patching a collection following RF6902.

        Args:
            collection_id(str): Id of collection to be patched.
            operations (list): List of operations to run.
            base_url (str): The base URL used for constructing links.
            refresh (bool, optional): Refresh the index after performing the operation. Defaults to True.

        Returns:
            patched collection.
        """
        new_collection_id = None
        script_operations = []

        for operation in operations:
            if (
                operation.op in ["add", "replace"]
                and operation.path == "collection"
                and collection_id != operation["value"]
            ):
                new_collection_id = operation["value"]

            else:
                script_operations.append(operation)

        script = operations_to_script(script_operations)

        try:
            await self.client.update(
                index=COLLECTIONS_INDEX,
                id=collection_id,
                body={"script": script},
                refresh=True,
            )

        except exceptions.RequestError as exc:

            raise HTTPException(
                status_code=400, detail=exc.info["error"]["caused_by"]
            ) from exc

        collection = await self.find_collection(collection_id)

        if new_collection_id:
            collection["id"] = new_collection_id
            collection["links"] = resolve_links([], base_url)
            await self.update_collection(
                collection_id=collection_id, collection=collection, refresh=False
            )

        return collection

    async def delete_collection(self, collection_id: str, refresh: bool = False):
=======
    async def delete_collection(self, collection_id: str, **kwargs: Any):
>>>>>>> b0450eb5
        """Delete a collection from the database.

        Parameters:
            self: The instance of the object calling this function.
            collection_id (str): The ID of the collection to be deleted.
            **kwargs: Additional keyword arguments like refresh.

        Raises:
            NotFoundError: If the collection with the given `collection_id` is not found in the database.

        Notes:
            This function first verifies that the collection with the specified `collection_id` exists in the database, and then
            deletes the collection. If `refresh` is set to "true", "false", or "wait_for", the index is refreshed accordingly after
            the deletion. Additionally, this function also calls `delete_item_index` to delete the index for the items in the collection.
        """
        # Ensure kwargs is a dictionary
        kwargs = kwargs or {}

        await self.find_collection(collection_id=collection_id)

        # Resolve the `refresh` parameter
        refresh = kwargs.get("refresh", self.async_settings.database_refresh)
        refresh = validate_refresh(refresh)

        # Log the deletion attempt
        logger.info(f"Deleting collection {collection_id} with refresh={refresh}")

        await self.client.delete(
            index=COLLECTIONS_INDEX, id=collection_id, refresh=refresh
        )
        await delete_item_index(collection_id)

    async def bulk_async(
        self,
        collection_id: str,
        processed_items: List[Item],
        **kwargs: Any,
    ) -> Tuple[int, List[Dict[str, Any]]]:
        """
        Perform a bulk insert of items into the database asynchronously.

        Args:
            collection_id (str): The ID of the collection to which the items belong.
            processed_items (List[Item]): A list of `Item` objects to be inserted into the database.
            **kwargs (Any): Additional keyword arguments, including:
                - refresh (str, optional): Whether to refresh the index after the bulk insert.
                Can be "true", "false", or "wait_for". Defaults to the value of `self.sync_settings.database_refresh`.
                - refresh (bool, optional): Whether to refresh the index after the bulk insert.
                - raise_on_error (bool, optional): Whether to raise an error if any of the bulk operations fail.
                Defaults to the value of `self.async_settings.raise_on_bulk_error`.

        Returns:
            Tuple[int, List[Dict[str, Any]]]: A tuple containing:
                - The number of successfully processed actions (`success`).
                - A list of errors encountered during the bulk operation (`errors`).

        Notes:
            This function performs a bulk insert of `processed_items` into the database using the specified `collection_id`.
            The insert is performed synchronously and blocking, meaning that the function does not return until the insert has
            completed. The `mk_actions` function is called to generate a list of actions for the bulk insert. The `refresh`
            parameter determines whether the index is refreshed after the bulk insert:
                - "true": Forces an immediate refresh of the index.
                - "false": Does not refresh the index immediately (default behavior).
                - "wait_for": Waits for the next refresh cycle to make the changes visible.
        """
        # Ensure kwargs is a dictionary
        kwargs = kwargs or {}

        # Resolve the `refresh` parameter
        refresh = kwargs.get("refresh", self.async_settings.database_refresh)
        refresh = validate_refresh(refresh)

        # Log the bulk insert attempt
        logger.info(
            f"Performing bulk insert for collection {collection_id} with refresh={refresh}"
        )

        # Handle empty processed_items
        if not processed_items:
            logger.warning(f"No items to insert for collection {collection_id}")
            return 0, []

        raise_on_error = self.async_settings.raise_on_bulk_error
        success, errors = await helpers.async_bulk(
            self.client,
            mk_actions(collection_id, processed_items),
            refresh=refresh,
            raise_on_error=raise_on_error,
        )
        # Log the result
        logger.info(
            f"Bulk insert completed for collection {collection_id}: {success} successes, {len(errors)} errors"
        )
        return success, errors

    def bulk_sync(
        self,
        collection_id: str,
        processed_items: List[Item],
        **kwargs: Any,
    ) -> Tuple[int, List[Dict[str, Any]]]:
        """
        Perform a bulk insert of items into the database asynchronously.

        Args:
            collection_id (str): The ID of the collection to which the items belong.
            processed_items (List[Item]): A list of `Item` objects to be inserted into the database.
            **kwargs (Any): Additional keyword arguments, including:
                - refresh (str, optional): Whether to refresh the index after the bulk insert.
                Can be "true", "false", or "wait_for". Defaults to the value of `self.sync_settings.database_refresh`.
                - refresh (bool, optional): Whether to refresh the index after the bulk insert.
                - raise_on_error (bool, optional): Whether to raise an error if any of the bulk operations fail.
                Defaults to the value of `self.async_settings.raise_on_bulk_error`.

        Returns:
            Tuple[int, List[Dict[str, Any]]]: A tuple containing:
                - The number of successfully processed actions (`success`).
                - A list of errors encountered during the bulk operation (`errors`).

        Notes:
            This function performs a bulk insert of `processed_items` into the database using the specified `collection_id`.
            The insert is performed synchronously and blocking, meaning that the function does not return until the insert has
            completed. The `mk_actions` function is called to generate a list of actions for the bulk insert. The `refresh`
            parameter determines whether the index is refreshed after the bulk insert:
                - "true": Forces an immediate refresh of the index.
                - "false": Does not refresh the index immediately (default behavior).
                - "wait_for": Waits for the next refresh cycle to make the changes visible.
        """
        # Ensure kwargs is a dictionary
        kwargs = kwargs or {}

        # Resolve the `refresh` parameter
        refresh = kwargs.get("refresh", self.async_settings.database_refresh)
        refresh = validate_refresh(refresh)

        # Log the bulk insert attempt
        logger.info(
            f"Performing bulk insert for collection {collection_id} with refresh={refresh}"
        )

        # Handle empty processed_items
        if not processed_items:
            logger.warning(f"No items to insert for collection {collection_id}")
            return 0, []

        raise_on_error = self.sync_settings.raise_on_bulk_error
        success, errors = helpers.bulk(
            self.sync_client,
            mk_actions(collection_id, processed_items),
            refresh=refresh,
            raise_on_error=raise_on_error,
        )
        return success, errors

    # DANGER
    async def delete_items(self) -> None:
        """Danger. this is only for tests."""
        await self.client.delete_by_query(
            index=ITEM_INDICES,
            body={"query": {"match_all": {}}},
            wait_for_completion=True,
        )

    # DANGER
    async def delete_collections(self) -> None:
        """Danger. this is only for tests."""
        await self.client.delete_by_query(
            index=COLLECTIONS_INDEX,
            body={"query": {"match_all": {}}},
            wait_for_completion=True,
        )<|MERGE_RESOLUTION|>--- conflicted
+++ resolved
@@ -31,17 +31,14 @@
     mk_item_id,
 )
 from stac_fastapi.core.extensions import filter
-<<<<<<< HEAD
+from stac_fastapi.core.serializers import CollectionSerializer, ItemSerializer
 from stac_fastapi.core.utilities import (
     MAX_LIMIT,
     bbox2polygon,
     merge_to_operations,
     operations_to_script,
+    validate_refresh,
 )
-=======
-from stac_fastapi.core.serializers import CollectionSerializer, ItemSerializer
-from stac_fastapi.core.utilities import MAX_LIMIT, bbox2polygon, validate_refresh
->>>>>>> b0450eb5
 from stac_fastapi.opensearch.config import (
     AsyncOpensearchSettings as AsyncSearchSettings,
 )
@@ -954,12 +951,6 @@
             refresh=refresh,
         )
 
-<<<<<<< HEAD
-        if (meta := es_resp.get("meta")) and meta.get("status") == 409:
-            raise ConflictError(
-                f"Item {item_id} in collection {collection_id} already exists"
-            )
-
     async def merge_patch_item(
         self,
         collection_id: str,
@@ -1083,12 +1074,7 @@
 
         return item
 
-    async def delete_item(
-        self, item_id: str, collection_id: str, refresh: bool = False
-    ):
-=======
     async def delete_item(self, item_id: str, collection_id: str, **kwargs: Any):
->>>>>>> b0450eb5
         """Delete a single item from the database.
 
         Args:
@@ -1264,7 +1250,6 @@
                 refresh=refresh,
             )
 
-<<<<<<< HEAD
     async def merge_patch_collection(
         self,
         collection_id: str,
@@ -1352,10 +1337,7 @@
 
         return collection
 
-    async def delete_collection(self, collection_id: str, refresh: bool = False):
-=======
     async def delete_collection(self, collection_id: str, **kwargs: Any):
->>>>>>> b0450eb5
         """Delete a collection from the database.
 
         Parameters:
